        require 'pry'
# = NMatrix
#
# A linear algebra library for scientific computation in Ruby.
# NMatrix is part of SciRuby.
#
# NMatrix was originally inspired by and derived from NArray, by
# Masahiro Tanaka: http://narray.rubyforge.org
#
# == Copyright Information
#
# SciRuby is Copyright (c) 2010 - 2012, Ruby Science Foundation
# NMatrix is Copyright (c) 2012, Ruby Science Foundation
#
# Please see LICENSE.txt for additional copyright notices.
#
# == Contributing
#
# By contributing source code to SciRuby, you agree to be bound by
# our Contributor Agreement:
#
# * https://github.com/SciRuby/sciruby/wiki/Contributor-Agreement
#
# == lapack_spec.rb
#
# Tests for properly exposed LAPACK functions.
#

# Can we use require_relative here instead?
require File.join(File.dirname(__FILE__), "spec_helper.rb")

describe NMatrix::LAPACK do
  # where integer math is allowed
  [:byte, :int8, :int16, :int32, :int64, :rational32, :rational64, :rational128, :float32, :float64, :complex64, :complex128].each do |dtype|
    context dtype do
      it "exposes clapack laswp" do
        a = NMatrix.new(:dense, [3,4], [1,2,3,4,5,6,7,8,9,10,11,12], dtype)
        NMatrix::LAPACK::clapack_laswp(3, a, 4, 0, 3, [2,1,3,0], 1)
        b = NMatrix.new(:dense, [3,4], [3,2,4,1,7,6,8,5,11,10,12,9], dtype)
        a.should == b
      end
    end
  end

  # where integer math is not allowed
  [:rational32, :rational64, :rational128, :float32, :float64, :complex64, :complex128].each do |dtype|
    context dtype do
      it "exposes clapack getrf" do
        a = NMatrix.new(:dense, 3, [4,9,2,3,5,7,8,1,6], dtype)
        NMatrix::LAPACK::clapack_getrf(:row, 3, 3, a, 3)

        # delta varies for different dtypes
        err = case dtype
                when :float32, :complex64
                  1e-6
                when :float64, :complex128
                  1e-15
                else
                  1e-64 # FIXME: should be 0, but be_within(0) does not work.
              end

        a[0,0].should == 9 # 8
        a[0,1].should be_within(err).of(2.quo(9)) # 1
        a[0,2].should be_within(err).of(4.quo(9)) # 6
        a[1,0].should == 5 # 1.quo(2)
        a[1,1].should be_within(err).of(53.quo(9)) # 17.quo(2)
        a[1,2].should be_within(err).of(7.quo(53)) # -1
        a[2,0].should == 1 # 3.quo(8)
        a[2,1].should be_within(err).of(52.quo(9))
        a[2,2].should be_within(err).of(360.quo(53))
      end

      it "exposes clapack potrf" do
        # first do upper
        begin
          a = NMatrix.new(:dense, 3, [25,15,-5, 0,18,0, 0,0,11], dtype)
          NMatrix::LAPACK::clapack_potrf(:row, :upper, 3, a, 3)
          b = NMatrix.new(:dense, 3, [5,3,-1, 0,3,1, 0,0,3], dtype)
          a.should == b
        rescue NotImplementedError => e
          pending e.to_s
        end

        # then do lower
        a = NMatrix.new(:dense, 3, [25,0,0, 15,18,0,-5,0,11], dtype)
        NMatrix::LAPACK::clapack_potrf(:row, :lower, 3, a, 3)
        b = NMatrix.new(:dense, 3, [5,0,0, 3,3,0, -1,1,3], dtype)
        a.should == b
      end

      # Together, these calls are basically xGESV from LAPACK: http://www.netlib.org/lapack/double/dgesv.f
      it "exposes clapack getrs" do
        a     = NMatrix.new(:dense, 3, [-2,4,-3,3,-2,1,0,-4,3], dtype)
        ipiv  = NMatrix::LAPACK::clapack_getrf(:row, 3, 3, a, 3)
        b     = NVector.new(3, [-1, 17, -9], dtype)

        NMatrix::LAPACK::clapack_getrs(:row, false, 3, 1, a, 3, ipiv, b, 3)

        b[0].should == 5
        b[1].should == -15.quo(2)
        b[2].should == -13
      end

      it "exposes clapack getri" do
        a = NMatrix.new(:dense, 3, [1,0,4,1,1,6,-3,0,-10], dtype)
        ipiv = NMatrix::LAPACK::clapack_getrf(:row, 3, 3, a, 3) # get pivot from getrf, use for getri

        begin
          NMatrix::LAPACK::clapack_getri(:row, 3, a, 3, ipiv)

          b = NMatrix.new(:dense, 3, [-5,0,-2,-4,1,-1,1.5,0,0.5], dtype)
          a.should == b
        rescue NotImplementedError => e
          pending e.to_s
        end
      end
      it "supports #svd" do 
        # http://software.intel.com/sites/products/documentation/doclib/mkl_sa/11/mkl_lapack_examples/dgesvd_ex.c.htm
        if [:float32, :float64].include? dtype
        a = NMatrix.new([5,6], 
          %w|8.79 9.93 9.83 5.45 3.16
            6.11 6.91 5.04 -0.27 7.98 
            -9.15 -7.93 4.86 4.85 3.01 
            9.57 1.64 8.83 0.74 5.80 
            -3.49 4.02 9.80 10.00 4.27 
            9.84 0.15 -8.99 -6.02 -5.31|.map(&:to_f), 
          dtype)
        s_true = NMatrix.new([1,5], [27.47, 22.64, 8.56, 5.99, 2.01], dtype)
        s_true = NMatrix.new([1,5], [27.468732418221848, 22.643185009774697, 8.558388228482576, 5.985723201512133, 2.014899658715756], dtype)
        right_true = NMatrix.new([5,6], [0.5911423764124365, 0.2631678147140568, 0.35543017386282716, 0.3142643627269275, 0.2299383153647484, 0.0, 0.39756679420242547, 0.24379902792633046, -0.22239000068544604, -0.7534661509534584, -0.36358968669749664, 0.0, 0.03347896906244727, -0.6002725806935828, -0.45083926892230763, 0.23344965724471425, -0.3054757327479317, 0.0, 0.4297069031370182, 0.23616680628112555, -0.6858628638738117, 0.3318600182003095, 0.1649276348845103, 0.0, 0.4697479215666587, -0.350891398883702, 0.38744460309967327, 0.15873555958215635, -0.5182574373535355, 0.0, -0.29335875846440357, 0.57626211913389, -0.020852917980871258, 0.3790776670601607, -0.6525516005923976, 0.0], dtype)
        #right_true = NMatrix.new([5,6], 
        # %w|-0.59 0.26   0.36   0.31   0.23
        #   -0.40   0.24  -0.22  -0.75  -0.36
        #   -0.03  -0.60  -0.45   0.23  -0.31
        #   -0.43   0.24  -0.69   0.33   0.16
        #   -0.47  -0.35   0.39   0.16  -0.52
        #    0.29   0.58  -0.02   0.38  -0.65|.map(&:to_f), 
        #  dtype)
        left_true = NMatrix.new([5,5], [0.25138279272049635, 0.3968455517769292, 0.6921510074703637, 0.3661704447722309, 0.4076352386533525, 0.814836686086339, 0.3586615001880027, -0.24888801115928438, -0.3685935379446176, -0.09796256926688672, -0.2606185055842211, 0.7007682094072526, -0.22081144672043734, 0.38593848318854174, -0.49325014285102375, 0.3967237771305971, -0.4507112412166429, 0.2513211496937535, 0.4342486014366711, -0.6226840720358049, -0.21802776368654594, 0.14020994987112056, 0.5891194492399431, -0.6265282503648172, -0.4395516923423326], dtype)
        #left_true = NMatrix.new([5,5], 
        #  %w|-0.25  -0.40  -0.69  -0.37  -0.41
        #    0.81   0.36  -0.25  -0.37  -0.10
        #   -0.26   0.70  -0.22   0.39  -0.49
        #    0.40  -0.45   0.25   0.43  -0.62
        #   -0.22   0.14   0.59  -0.63  -0.44|.map(&:to_f),
        # dtype)
        elsif [:complex64, :complex128].include? dtype
        #http://software.intel.com/sites/products/documentation/doclib/mkl_sa/11/mkl_lapack_examples/cgesvd_ex.c.htm
          a = NMatrix.new([4,3], [[[  5.91, -5.69], [  7.09,  2.72], [  7.78, -4.06], [ -0.79, -7.21]], [ [ -3.15, -4.08], [ -1.89,  3.27], [  4.57, -2.07], [ -3.88, -3.30]], [ [ -4.89,  4.20], [  4.10, -6.70], [  3.28, -3.84], [  3.84,  1.19]]].map {|row| row.map {|e| Complex *e}} , dtype)
          s_true = NMatrix.new([3,1], [17.63, 11.61, 6.78], dtype)
          left_true = NMatrix.new([3,3], [[[-0.86, 0.0], [0.4, 0.0], [0.32, 0.0]], [[-0.35, 0.13], [-0.24, -0.21], [-0.63, 0.6]], [[0.15, 0.32], [0.61, 0.61], [-0.36, 0.1]]].map {|row| row.map {|e| Complex *e}}, dtype)
          right_true = NMatrix.new([4,3], [[[ -0.22, 0.51], [ -0.37, -0.32], [ -0.53, 0.11], [ 0.15, 0.38]], [[ 0.31, 0.31], [ 0.09, -0.57], [ 0.18, -0.39], [ 0.38, -0.39]], [[ 0.53, 0.24], [ 0.49, 0.28], [ -0.47, -0.25], [ -0.15, 0.19]]].map {|row| row.map {|e| Complex *e}} , dtype)
        else 
          a = NMatrix.new([4,3], dtype)
        end
        err = case dtype
              when :float32, :complex64
                1e-6
              when :float64, :complex128
                1e-15
              else
                1e-64 # FIXME: should be 0, but be_within(0) does not work.
              end
        err = err *5e1
        begin
          sings, lefts, rights = NMatrix::LAPACK.svd(a, :both)
        rescue NotImplementedError => e
          pending e.to_s
          end
<<<<<<< HEAD
        lefts.row(0).to_a.zip(left_true.row(0).to_a).each { |a, t| a.should be_within(err).of(t) }
        rights.row(0).to_a.zip(right_true.row(0).to_a).each {|a, t| a.should be_within(err).of(t) }
        sings.row(0).to_a.zip(s_true.row(0).to_a).each { |a, t| a.should be_within(err).of(t) }
=======
        elsif response.is_a? NMatrix
          sing_vals = response
        end


        sing_vals.row(0).to_a.zip(s_true.row(0).to_a).each do |answer_val, truth_val|
          answer_val.should be_within(err).of(truth_val)
        end
>>>>>>> 2a8f41ed
      end
    end
  end
end<|MERGE_RESOLUTION|>--- conflicted
+++ resolved
@@ -48,7 +48,6 @@
       it "exposes clapack getrf" do
         a = NMatrix.new(:dense, 3, [4,9,2,3,5,7,8,1,6], dtype)
         NMatrix::LAPACK::clapack_getrf(:row, 3, 3, a, 3)
-
         # delta varies for different dtypes
         err = case dtype
                 when :float32, :complex64
@@ -73,10 +72,10 @@
       it "exposes clapack potrf" do
         # first do upper
         begin
-          a = NMatrix.new(:dense, 3, [25,15,-5, 0,18,0, 0,0,11], dtype)
-          NMatrix::LAPACK::clapack_potrf(:row, :upper, 3, a, 3)
-          b = NMatrix.new(:dense, 3, [5,3,-1, 0,3,1, 0,0,3], dtype)
-          a.should == b
+        a = NMatrix.new(:dense, 3, [25,15,-5, 0,18,0, 0,0,11], dtype)
+        NMatrix::LAPACK::clapack_potrf(:row, :upper, 3, a, 3)
+        b = NMatrix.new(:dense, 3, [5,3,-1, 0,3,1, 0,0,3], dtype)
+        a.should == b
         rescue NotImplementedError => e
           pending e.to_s
         end
@@ -104,12 +103,11 @@
       it "exposes clapack getri" do
         a = NMatrix.new(:dense, 3, [1,0,4,1,1,6,-3,0,-10], dtype)
         ipiv = NMatrix::LAPACK::clapack_getrf(:row, 3, 3, a, 3) # get pivot from getrf, use for getri
+        begin
+        NMatrix::LAPACK::clapack_getri(:row, 3, a, 3, ipiv)
 
-        begin
-          NMatrix::LAPACK::clapack_getri(:row, 3, a, 3, ipiv)
-
-          b = NMatrix.new(:dense, 3, [-5,0,-2,-4,1,-1,1.5,0,0.5], dtype)
-          a.should == b
+        b = NMatrix.new(:dense, 3, [-5,0,-2,-4,1,-1,1.5,0,0.5], dtype)
+        a.should == b
         rescue NotImplementedError => e
           pending e.to_s
         end
@@ -166,21 +164,10 @@
           sings, lefts, rights = NMatrix::LAPACK.svd(a, :both)
         rescue NotImplementedError => e
           pending e.to_s
-          end
-<<<<<<< HEAD
+        end
         lefts.row(0).to_a.zip(left_true.row(0).to_a).each { |a, t| a.should be_within(err).of(t) }
         rights.row(0).to_a.zip(right_true.row(0).to_a).each {|a, t| a.should be_within(err).of(t) }
         sings.row(0).to_a.zip(s_true.row(0).to_a).each { |a, t| a.should be_within(err).of(t) }
-=======
-        elsif response.is_a? NMatrix
-          sing_vals = response
-        end
-
-
-        sing_vals.row(0).to_a.zip(s_true.row(0).to_a).each do |answer_val, truth_val|
-          answer_val.should be_within(err).of(truth_val)
-        end
->>>>>>> 2a8f41ed
       end
     end
   end
