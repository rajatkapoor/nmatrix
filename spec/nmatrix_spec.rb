# = NMatrix
#
# A linear algebra library for scientific computation in Ruby.
# NMatrix is part of SciRuby.
#
# NMatrix was originally inspired by and derived from NArray, by
# Masahiro Tanaka: http://narray.rubyforge.org
#
# == Copyright Information
#
# SciRuby is Copyright (c) 2010 - 2012, Ruby Science Foundation
# NMatrix is Copyright (c) 2012, Ruby Science Foundation
#
# Please see LICENSE.txt for additional copyright notices.
#
# == Contributing
#
# By contributing source code to SciRuby, you agree to be bound by
# our Contributor Agreement:
#
# * https://github.com/SciRuby/sciruby/wiki/Contributor-Agreement
#
# == nmatrix_spec.rb
#
# Basic tests for NMatrix.
#

require File.dirname(__FILE__) + "/spec_helper.rb"

describe NMatrix do

  it "calculates exact determinants on small square matrices" do
    a = NMatrix.new(:dense, 2, [1,2,3,4], :int64)
    a.det_exact.should == -2
  end

  it "calculates determinants" do
    m = NMatrix.new(:dense, 3, [-2,2,3,-1,1,3,2,0,-1])
    m.det.should == 6
  end

  it "allows casting to Ruby objects" do
    m = NMatrix.new(:dense, [3,3], [0,0,1,0,2,0,3,4,5], :int64)
    n = m.cast(:dense, :object)
    n.should == m
  end

  it "allows casting from Ruby objects" do
    m = NMatrix.new(:dense, [3,3], [0,0,1,0,2,0,3,4,5], :object)
    n = m.cast(:dense, :int64)
    m.should == n
  end

  it "allows stype casting of a dim 2 matrix between dense, sparse, and list (different dtypes)" do
    m = NMatrix.new(:dense, [3,3], [0,0,1,0,2,0,3,4,5], :int64).
<<<<<<< HEAD
        cast(:yale, :int32).
        cast(:dense, :float64).
        cast(:list, :int32).
        cast(:dense, :int16).
        cast(:list, :int32).
        cast(:yale, :int64) #.
        #cast(:list, :int32).
        #cast(:dense, :int16)
=======
      cast(:yale, :int32).
      cast(:dense, :float64).
      cast(:list, :object).
      cast(:dense, :int16).
      cast(:list, :int32).
      cast(:yale, :int64) #.
    #cast(:list, :int32).
    #cast(:dense, :int16)
>>>>>>> 7e759988
    #m.should.equal?(original)
    # For some reason this causes some weird garbage collector problems when we uncomment these. The above lines won't
    # work at all in IRB, but work fine when run in a regular Ruby session.
  end


  it "fills dense Ruby object matrix with nil" do
    n = NMatrix.new([4,3], :object)
    n[0,0].should == nil
  end

  it "fills dense with individual assignments" do
    n = NMatrix.new([4,3], :float64)
    n[0,0] = 14.0
    n[0,1] = 9.0
    n[0,2] = 3.0
    n[1,0] = 2.0
    n[1,1] = 11.0
    n[1,2] = 15.0
    n[2,0] = 0.0
    n[2,1] = 12.0
    n[2,2] = 17.0
    n[3,0] = 5.0
    n[3,1] = 2.0
    n[3,2] = 3.0

    n[0,0].should == 14.0
    n[0,1].should == 9.0
    n[0,2].should == 3.0
    n[1,0].should == 2.0
    n[1,1].should == 11.0
    n[1,2].should == 15.0
    n[2,0].should == 0.0
    n[2,1].should == 12.0
    n[2,2].should == 17.0
    n[3,0].should == 5.0
    n[3,1].should == 2.0
    n[3,2].should == 3.0
  end

  it "fills dense with a single mass assignment" do
    n = NMatrix.new([4,3], [14.0, 9.0, 3.0, 2.0, 11.0, 15.0, 0.0, 12.0, 17.0, 5.0, 2.0, 3.0])

    n[0,0].should == 14.0
    n[0,1].should == 9.0
    n[0,2].should == 3.0
    n[1,0].should == 2.0
    n[1,1].should == 11.0
    n[1,2].should == 15.0
    n[2,0].should == 0.0
    n[2,1].should == 12.0
    n[2,2].should == 17.0
    n[3,0].should == 5.0
    n[3,1].should == 2.0
    n[3,2].should == 3.0
  end

  it "fills dense with a single mass assignment, with dtype specified" do
    m = NMatrix.new([4,3], [14.0, 9.0, 3.0, 2.0, 11.0, 15.0, 0.0, 12.0, 17.0, 5.0, 2.0, 3.0], :float32)
    m[0,0].should == 14.0
    m[0,1].should == 9.0
    m[0,2].should == 3.0
    m[1,0].should == 2.0
    m[1,1].should == 11.0
    m[1,2].should == 15.0
    m[2,0].should == 0.0
    m[2,1].should == 12.0
    m[2,2].should == 17.0
    m[3,0].should == 5.0
    m[3,1].should == 2.0
    m[3,2].should == 3.0
  end


  it "dense handles missing initialization value" do
    n = NMatrix.new(3, :int8)
    n.stype.should == :dense
    n.dtype.should == :int8

    m = NMatrix.new(4, :float64)
    m.stype.should == :dense
    m.dtype.should == :float64
  end

  it "dense pretty_prints complex values" do
    n = NMatrix.new([4,3], COMPLEX_MATRIX43A_ARRAY, :complex128)
    n.pretty_print
  end


  [:dense, :list, :yale].each do |storage_type|
    context storage_type do
      it "can be duplicated" do
        n = NMatrix.new(storage_type, [2,3], storage_type == :yale ? :float64 : 1.1)
        n.stype.should equal(storage_type)

        n[0,0] = 0.0
        n[0,1] = 0.1
        n[1,0] = 1.0

        m = n.dup
        m.shape.should == n.shape
        m.dim.should == n.dim
        m.object_id.should_not == n.object_id
        m.stype.should equal(storage_type)
        m[0,0].should == n[0,0]
        m[0,0] = 3.0
        m[0,0].should_not == n[0,0]
      end

      it "enforces shape boundaries" do
        lambda { NMatrix.new(storage_type, [1,10], storage_type == :yale ? :int8 : 0)[-1,0] }.should raise_error
        lambda { NMatrix.new(storage_type, [1,10], storage_type == :yale ? :int8 : 0)[1,0]  }.should raise_error(ArgumentError, "out of range")
        lambda { NMatrix.new(storage_type, [1,10], storage_type == :yale ? :int8 : 0)[0,10] }.should raise_error(ArgumentError, "out of range")
      end

      it "sets and gets" do
        n = NMatrix.new(storage_type, 2, storage_type == :yale ? :int8 : 0)
        n[0,1] = 1
        n[0,0].should == 0
        n[1,0].should == 0
        n[0,1].should == 1
        n[1,1].should == 0
      end

      it "sets and gets references" do
        n = NMatrix.new(storage_type, 2, storage_type == :yale ? :int8 : 0)
        (n[0,1] = 1).should == 1
        n[0,1].should == 1
      end

      # Tests Ruby object versus any C dtype (in this case we use :int64)
      [:object, :int64].each do |dtype|
        c = dtype == :object ? "Ruby object" : "non-Ruby object"
        context c do
          it "allows iteration of matrices" do
            n = nil
            if storage_type == :dense
              n = NMatrix.new(:dense, [3,3], [1,2,3,4,5,6,7,8,9], dtype)
            else
              n = storage_type == :yale ? NMatrix.new(storage_type, [3,4], dtype) : NMatrix.new(storage_type, [3,4], 0, dtype)
              n[0,0] = 1
              n[0,1] = 2
              n[2,3] = 4
              n[2,0] = 3
            end
            ary = []
            n.each do |x|
              ary << x
            end

            if storage_type == :dense
              ary.should == [1,2,3,4,5,6,7,8,9]
            else
              ary.should == [1,2,0,0,0,0,0,0,3,0,0,4]
            end
          end

          it "allows storage-based iteration of matrices" do
            STDERR.puts storage_type.inspect
            STDERR.puts dtype.inspect
            n = storage_type == :yale ? NMatrix.new(storage_type, [3,3], dtype) : NMatrix.new(storage_type, [3,3], 0, dtype)
            n[0,0] = 1
            n[0,1] = 2
            n[2,2] = 3
            n[2,1] = 4

            values = []
            is = []
            js = []
            n.each_stored_with_indices do |v,i,j|
              values << v
              is << i
              js << j
            end

            if storage_type == :yale
              values.should == [1,0,3,2,4]
              is.should     == [0,1,2,0,2]
              js.should     == [0,1,2,1,1]
            elsif storage_type == :list
              values.should == [1,2,4,3]
              is.should     == [0,0,2,2]
              js.should     == [0,1,1,2]
            elsif storage_type == :dense
              values.should == [1,2,0,0,0,0,0,4,3]
              is.should     == [0,0,0,1,1,1,2,2,2]
              js.should     == [0,1,2,0,1,2,0,1,2]
            end
          end
        end
      end

    end

    # dense and list, not yale
    context "(storage: #{storage_type})" do
      it "gets default value" do
        NMatrix.new(storage_type, 3, 0)[1,1].should   == 0
        NMatrix.new(storage_type, 3, 0.1)[1,1].should == 0.1
        NMatrix.new(storage_type, 3, 1)[1,1].should   == 1
      end

      it "returns shape and dim" do
        NMatrix.new(storage_type, [3,2,8], 0).shape.should == [3,2,8]
        NMatrix.new(storage_type, [3,2,8], 0).dim.should  == 3
      end
      
      it "returns number of rows and columns" do
        NMatrix.new(storage_type, [7, 4], 3).rows.should == 7
        NMatrix.new(storage_type, [7, 4], 3).cols.should == 4
      end
    end unless storage_type == :yale
  end


  it "handles dense construction" do
    NMatrix.new(3,0)[1,1].should == 0
    lambda { NMatrix.new(3,:int8)[1,1] }.should_not raise_error
  end

  it "calculates the complex conjugate in-place" do
    n = NMatrix.new(:dense, 3, [1,2,3,4,5,6,7,8,9], :complex128)
    n.complex_conjugate!
    # FIXME: Actually test that values are correct.
  end

  it "converts from list to yale properly" do
    m = NMatrix.new(:list, 3, 0)
    m[0,2] = 333 
    m[2,2] = 777
    n = m.cast(:yale, :int32)
    puts n.capacity
    n.extend NMatrix::YaleFunctions
    puts n.yale_ija.inspect
    puts n.yale_a.inspect
    n[0,0].should == 0
    n[0,1].should == 0
    n[0,2].should == 333
    n[1,0].should == 0
    n[1,1].should == 0
    n[1,2].should == 0
    n[2,0].should == 0
    n[2,1].should == 0
    n[2,2].should == 777
  end

  it "should return an enumerator when each is called without a block" do
    a = NMatrix.new(2, 1)
    b = NMatrix.new(2, [-1,0,1,0])
    enums = [a.each, b.each]

    begin
      atans = []
      atans << Math.atan2(*enums.map(&:next)) while true
    rescue StopIteration
    end
  end

  context "dense" do
    it "should return the matrix being iterated over when each is called with a block" do
      a = NMatrix.new(2, 1)
      val = (a.each { })
      val.should eq a
    end

    it "should return the matrix being iterated over when each_stored_with_indices is called with a block" do
      a = NMatrix.new(2,1)
      val = (a.each_stored_with_indices { })
      val.should eq a
    end
  end

  [:list, :yale].each do |storage_type|
    context storage_type do
      it "should return the matrix being iterated over when each_stored_with_indices is called with a block" do
        n = NMatrix.new(storage_type, [2,3], storage_type == :yale ? :float64 : 1.1)
        val = (n.each_stored_with_indices { })
        val.should eq n
      end

      it "should return an enumerator when each_stored_with_indices is called without a block" do
        n = NMatrix.new(storage_type, [2,3], storage_type == :yale ? :float64 : 1.1)
        val = n.each_stored_with_indices
        val.should be_a Enumerator
      end

    end
  end

  it "should iterate through element 256 without a segfault" do
    t = NVector.random(256)
    t.each { |x| x + 0 }
  end

  context "mapping and reduction related functions" do

    before :each do
      @nm_1d = N[5.0,0.0,1.0,2.0,3.0]
      @nm_2d = N[[0.0,1.0],[2.0,3.0]]
    end

    it "behaves like Enumerable#reduce with no argument to reduce" do
      @nm_1d.reduce_along_dim(0) { |acc, el| acc + el }.to_f.should eq 11
      @nm_2d.reduce_along_dim(1) { |acc, el| acc + el }.should eq N[[1, 5]]
    end

    it "should calculate the mean along the specified dimension" do
      @nm_1d.mean.should eq N[2.2]
      @nm_2d.mean.should eq N[[1.0,2.0]]
    end

    it "should calculate the minimum along the specified dimension" do
      @nm_1d.min.should eq 0.0
      @nm_2d.min.should eq N[[0.0, 1.0]]
      @nm_2d.min(1).should eq N[[0.0], [2.0]]
    end

    it "should calculate the maximum along the specified dimension" do
      @nm_1d.max.should eq 5.0
      @nm_2d.max.should eq N[[2.0, 3.0]]
    end

    it "should calculate the variance along the specified dimension" do
      @nm_1d.variance.should eq N[3.7]
      @nm_2d.variance(1).should eq N[[0.5], [0.5]]
    end

    it "should calculate the sum along the specified dimension" do
      @nm_1d.sum.should eq N[11]
      @nm_2d.sum.should eq N[[2], [4]]
    end

    it "should calculate the standard deviation along the specified dimension" do
      @nm_1d.std.should eq N[Math.sqrt(3.7)]
      @nm_2d.std(1).should eq N[[Math.sqrt(0.5)], [Math.sqrt(0.5)]]
    end

    it "should raise an ArgumentError when any invalid dimension is provided" do
      expect { @nm_1d.mean(3) }.to raise_exception(ArgumentError)
    end

    it "should convert to float if it contains only a single element" do
      N[4.0].to_f.should eq 4.0
      N[[[[4.0]]]].to_f.should eq 4.0
    end

    it "should raise an index error if it contains more than a single element" do
      expect { @nm_1d.to_f }.to raise_error(IndexError)
    end

    it "should map a block to all elements" do
      @nm_1d.map { |e| e ** 2 }.should eq N[25.0,0.0,1.0,4.0,9.0]
      @nm_2d.map { |e| e ** 2 }.should eq N[[0.0,1.0],[4.0,9.0]]
    end

    it "should map! a block to all elements in place" do
      fct = Proc.new { |e| e ** 2 }
      expected1 = @nm_1d.map &fct
      expected2 = @nm_2d.map &fct
      @nm_1d.map! &fct
      @nm_1d.should eq expected1
      @nm_2d.map! &fct
      @nm_2d.should eq expected2
    end

    it "should return an enumerator for map without a block" do
      @nm_1d.map.should be_a Enumerator
    end

    it "should return an enumerator for reduce without a block" do
      @nm_1d.reduce_along_dim(0).should be_a Enumerator
    end

    it "should return an enumerator for each_along_dim without a block" do
      @nm_1d.each_along_dim(0).should be_a Enumerator
    end

    it "should iterate correctly for map without a block" do
      en = @nm_1d.map
      en.each { |e| e**2 }.should eq @nm_1d.map { |e| e**2 }
      en = @nm_2d.map
      en.each { |e| e**2 }.should eq @nm_2d.map { |e| e**2 }
    end

    it "should iterate correctly for reduce without a block" do
      en = @nm_1d.reduce_along_dim(0, 1.0)
      en.each { |a, e| a+e }.to_f.should eq 12
      en = @nm_2d.reduce_along_dim(1, 1.0)
      en.each { |a, e| a+e }.should eq N[[2.0],[6.0]]
    end

    it "should iterate correctly for each_along_dim without a block" do
      res = NMatrix.zeros_like(@nm_1d[0...1])
      en = @nm_1d.each_along_dim(0)
      en.each { |e| res += e }
      res.to_f.should eq 11

      res = NMatrix.zeros_like (@nm_2d[0...2, 0])
      en = @nm_2d.each_along_dim(1)
      en.each { |e| res += e }
      res.should eq N[[1.0], [5.0]]
    end

    it "should yield matrices of matching dtype for each_along_dim" do
      m = NMatrix.new([2,3], [1,2,3,3,4,5], :complex128)
      m.each_along_dim(1) do |sub_m|
        sub_m.dtype.should eq :complex128
      end
    end

    it "should reduce to a matrix of matching dtype for reduce_along_dim" do
      m = NMatrix.new([2,3], [1,2,3,3,4,5], :complex128)
      m.reduce_along_dim(1) do |acc, sub_m|
        sub_m.dtype.should eq :complex128
        acc
      end

      m = NMatrix.new([2,3], [1,2,3,3,4,5], :complex128)
      m.reduce_along_dim(1, 0.0) do |acc, sub_m|
        sub_m.dtype.should eq :complex128
        acc
      end
    end

    it "should allow overriding the dtype for reduce_along_dim" do
      m = N[[1,2,3], [3,4,5], :complex128]
      m.reduce_along_dim(1, 0.0, :float64) do |acc, sub_m|
        acc.dtype.should eq :float64
        acc
      end

      m = N[[1,2,3], [3,4,5], :complex128]
      m.reduce_along_dim(1, nil, :float64) do |acc, sub_m|
        acc.dtype.should eq :float64
        acc
      end
    end

    it "should convert integer dtypes to float when calculating mean" do
      m = N[[1,2,3], [3,4,5], :int32]
      m.mean(0).dtype.should eq :float64
    end

    it "should convert integer dtypes to float when calculating variance" do
      m = N[[1,2,3], [3,4,5], :int32]
      m.variance(0).dtype.should eq :float64
    end

    it "should convert integer dtypes to float when calculating standard deviation" do
      m = N[[1,2,3], [3,4,5], :int32]
      m.std(0).dtype.should eq :float64
    end

    context "_like constructors" do

      it "should create an nmatrix of ones with dimensions and type the same as its argument" do
        NMatrix.ones_like(@nm_1d).should eq N[1.0, 1.0, 1.0, 1.0, 1.0]
        NMatrix.ones_like(@nm_2d).should eq N[[1.0, 1.0], [1.0, 1.0]]
      end

      it "should create an nmatrix of zeros with dimensions and type the same as its argument" do
        NMatrix.zeros_like(@nm_1d).should eq N[0.0, 0.0, 0.0, 0.0, 0.0]
        NMatrix.zeros_like(@nm_2d).should eq N[[0.0, 0.0], [0.0, 0.0]]
      end
    end
  end
<<<<<<< HEAD

=======
>>>>>>> 7e759988
end<|MERGE_RESOLUTION|>--- conflicted
+++ resolved
@@ -53,16 +53,6 @@
 
   it "allows stype casting of a dim 2 matrix between dense, sparse, and list (different dtypes)" do
     m = NMatrix.new(:dense, [3,3], [0,0,1,0,2,0,3,4,5], :int64).
-<<<<<<< HEAD
-        cast(:yale, :int32).
-        cast(:dense, :float64).
-        cast(:list, :int32).
-        cast(:dense, :int16).
-        cast(:list, :int32).
-        cast(:yale, :int64) #.
-        #cast(:list, :int32).
-        #cast(:dense, :int16)
-=======
       cast(:yale, :int32).
       cast(:dense, :float64).
       cast(:list, :object).
@@ -71,7 +61,6 @@
       cast(:yale, :int64) #.
     #cast(:list, :int32).
     #cast(:dense, :int16)
->>>>>>> 7e759988
     #m.should.equal?(original)
     # For some reason this causes some weird garbage collector problems when we uncomment these. The above lines won't
     # work at all in IRB, but work fine when run in a regular Ruby session.
@@ -164,7 +153,7 @@
 
   [:dense, :list, :yale].each do |storage_type|
     context storage_type do
-      it "can be duplicated" do
+    it "can be duplicated" do
         n = NMatrix.new(storage_type, [2,3], storage_type == :yale ? :float64 : 1.1)
         n.stype.should equal(storage_type)
 
@@ -210,7 +199,7 @@
           it "allows iteration of matrices" do
             n = nil
             if storage_type == :dense
-              n = NMatrix.new(:dense, [3,3], [1,2,3,4,5,6,7,8,9], dtype)
+            n = NMatrix.new(:dense, [3,3], [1,2,3,4,5,6,7,8,9], dtype)
             else
               n = storage_type == :yale ? NMatrix.new(storage_type, [3,4], dtype) : NMatrix.new(storage_type, [3,4], 0, dtype)
               n[0,0] = 1
@@ -279,7 +268,7 @@
         NMatrix.new(storage_type, [3,2,8], 0).shape.should == [3,2,8]
         NMatrix.new(storage_type, [3,2,8], 0).dim.should  == 3
       end
-      
+
       it "returns number of rows and columns" do
         NMatrix.new(storage_type, [7, 4], 3).rows.should == 7
         NMatrix.new(storage_type, [7, 4], 3).cols.should == 4
@@ -301,7 +290,7 @@
 
   it "converts from list to yale properly" do
     m = NMatrix.new(:list, 3, 0)
-    m[0,2] = 333 
+    m[0,2] = 333
     m[2,2] = 777
     n = m.cast(:yale, :int32)
     puts n.capacity
@@ -337,7 +326,7 @@
       val = (a.each { })
       val.should eq a
     end
-
+    
     it "should return the matrix being iterated over when each_stored_with_indices is called with a block" do
       a = NMatrix.new(2,1)
       val = (a.each_stored_with_indices { })
@@ -361,13 +350,13 @@
 
     end
   end
-
+      
   it "should iterate through element 256 without a segfault" do
     t = NVector.random(256)
     t.each { |x| x + 0 }
   end
 
-  context "mapping and reduction related functions" do
+  context "mapping and reduction related functions" do 
 
     before :each do
       @nm_1d = N[5.0,0.0,1.0,2.0,3.0]
@@ -384,7 +373,7 @@
       @nm_2d.mean.should eq N[[1.0,2.0]]
     end
 
-    it "should calculate the minimum along the specified dimension" do
+    it "should calculate the minimum along the specified dimension" do 
       @nm_1d.min.should eq 0.0
       @nm_2d.min.should eq N[[0.0, 1.0]]
       @nm_2d.min(1).should eq N[[0.0], [2.0]]
@@ -410,11 +399,11 @@
       @nm_2d.std(1).should eq N[[Math.sqrt(0.5)], [Math.sqrt(0.5)]]
     end
 
-    it "should raise an ArgumentError when any invalid dimension is provided" do
+    it "should raise an ArgumentError when any invalid dimension is provided" do 
       expect { @nm_1d.mean(3) }.to raise_exception(ArgumentError)
     end
 
-    it "should convert to float if it contains only a single element" do
+    it "should convert to float if it contains only a single element" do 
       N[4.0].to_f.should eq 4.0
       N[[[[4.0]]]].to_f.should eq 4.0
     end
@@ -423,7 +412,7 @@
       expect { @nm_1d.to_f }.to raise_error(IndexError)
     end
 
-    it "should map a block to all elements" do
+    it "should map a block to all elements" do 
       @nm_1d.map { |e| e ** 2 }.should eq N[25.0,0.0,1.0,4.0,9.0]
       @nm_2d.map { |e| e ** 2 }.should eq N[[0.0,1.0],[4.0,9.0]]
     end
@@ -533,14 +522,13 @@
         NMatrix.ones_like(@nm_2d).should eq N[[1.0, 1.0], [1.0, 1.0]]
       end
 
-      it "should create an nmatrix of zeros with dimensions and type the same as its argument" do
+      it "should create an nmatrix of zeros with dimensions and type the same as its argument" do 
         NMatrix.zeros_like(@nm_1d).should eq N[0.0, 0.0, 0.0, 0.0, 0.0]
         NMatrix.zeros_like(@nm_2d).should eq N[[0.0, 0.0], [0.0, 0.0]]
       end
-    end
-  end
-<<<<<<< HEAD
-
-=======
->>>>>>> 7e759988
+
+    end
+
+  end
+  
 end