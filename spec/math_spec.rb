--- conflicted
+++ resolved
@@ -35,73 +35,6 @@
 
   context "elementwise math functions" do
 
-<<<<<<< HEAD
-    [:byte,:int8,:int16,:int32,:int64,:float32,:float64,:rational64,:rational128].each do |dtype|
-      context dtype do
-        before :each do
-          @size = [2,2]
-          @m = NMatrix.seq(@size, dtype: dtype, stype: :dense)+1
-          @a = @m.to_a.flatten
-        end
-
-        NMatrix::NMMath::METHODS_ARITY_1.each do |meth|
-          #skip inverse regular trig functions
-          next if meth.to_s.start_with?('a') and (not meth.to_s.end_with?('h')) \
-            and NMatrix::NMMath::METHODS_ARITY_1.include?(
-              meth.to_s[1...meth.to_s.length].to_sym) 
-          next if meth == :atanh
-
-          it "should correctly apply elementwise #{meth}" do
-            # make sure the trig functions return a positive result when processing
-            # dtype byte or we run into trouble since byte is implemented unsigned
-            if dtype == :byte and [:sin, :cos, :tan].include? meth then
-              @m = NMatrix.new(@size, [0,1], dtype: dtype, stype: :dense)
-              @a = @m.to_a.flatten
-            end
-
-            N.send(meth, @m).should eq N.new(@size, @a.map{ |e| Math.send(meth, e) },
-                                             dtype: dtype, stype: :dense)
-          end
-        end
-
-        NMatrix::NMMath::METHODS_ARITY_2.each do |meth|
-          next if meth == :atan2
-          it "should correctly apply elementwise #{meth}" do 
-            N.send(meth, @m, @m).should eq N.new(@size, @a.map{ |e| Math.send(meth, e, e) },
-                                                 dtype: dtype, stype: :dense)
-          end
-        end
-
-        it "should correctly apply elementwise natural log" do
-          N.log(@m).should eq N.new(@size, [0, Math.log(2), Math.log(3), Math.log(4)],
-                                    dtype: dtype, stype: :dense)
-        end
-
-        it "should correctly apply elementwise log with arbitrary base" do
-          N.log(@m, 3).should eq N.new(@size, [0, Math.log(2,3), 1, Math.log(4,3)],
-                                       dtype: dtype, stype: :dense)
-        end
-
-        context "inverse trig functions" do
-          before :each do
-            @m = NMatrix.seq(@size, dtype: dtype, stype: :dense)/4
-            @a = @m.to_a.flatten
-          end
-          [:asin, :acos, :atan, :atanh].each do |atf|
-
-            it "should correctly apply elementwise #{atf}" do
-              N.send(atf, @m).should eq N.new(@size, @a.map{ |e| Math.send(atf, e) },
-                                              dtype: dtype, stype: :dense)
-            end
-          end
-
-          it "should correctly apply elementtwise atan2" do
-            N.atan2(@m, @m*0+1).should eq N.new(@size, [0, 0.24497866312686414,
-                                                0.4636476090008061, 0.6435011087932844],
-                                                dtype: dtype, stype: :dense)
-          end
-        end
-=======
     [:dense,:list,:yale].each do |stype|
       context stype do
 
@@ -176,7 +109,6 @@
           end
         end
 
->>>>>>> 18d3b390
       end
     end
   end
