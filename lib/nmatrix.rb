--- conflicted
+++ resolved
@@ -51,7 +51,6 @@
 end
 
 # Monkey patches.
-<<<<<<< HEAD
 require 'nmatrix/monkeys'
 
 #############
@@ -61,7 +60,4 @@
 autoload :NMatrix, 'nmatrix/nmatrix'
 autoload :NVector, 'nmatrix/nvector'
 
-require "nmatrix/helpers"
-=======
-require 'nmatrix/monkeys'
->>>>>>> 66487645
+require "nmatrix/helpers"