/////////////////////////////////////////////////////////////////////
// = NMatrix
//
// A linear algebra library for scientific computation in Ruby.
// NMatrix is part of SciRuby.
//
// NMatrix was originally inspired by and derived from NArray, by
// Masahiro Tanaka: http://narray.rubyforge.org
//
// == Copyright Information
//
// SciRuby is Copyright (c) 2010 - 2012, Ruby Science Foundation
// NMatrix is Copyright (c) 2012, Ruby Science Foundation
//
// Please see LICENSE.txt for additional copyright notices.
//
// == Contributing
//
// By contributing source code to SciRuby, you agree to be bound by
// our Contributor Agreement:
//
// * https://github.com/SciRuby/sciruby/wiki/Contributor-Agreement
//
// == common.h
//
// Header file for code common to all storage types.

#ifndef STORAGE_COMMON_H
#define STORAGE_COMMON_H

/*
 * Standard Includes
 */

/*
 * Project Includes
 */
#include "data/data.h"
#include "nmatrix.h"

/*
 * Macros
 */
 
extern "C" {

/*
 * Types
 */

// For binary operations involving matrices that need to be casted.
struct STORAGE_PAIR {
  STORAGE* left;
  STORAGE* right;
};

struct SLICE {
  size_t*	coords; // Coordinate of first element
  size_t*	lengths; // Lengths of slice
  bool  	single; // true if all lengths equal to 1 (represents single matrix element)
};

/*
 * Data
 */

/*
 * Functions
 */

<<<<<<< HEAD
  size_t nm_storage_count_max_elements(const STORAGE* storage);
=======
size_t storage_count_max_elements(const STORAGE* storage);
>>>>>>> 0a60d85c
} // end of extern "C" block

#endif // STORAGE_COMMON_H<|MERGE_RESOLUTION|>--- conflicted
+++ resolved
@@ -68,11 +68,8 @@
  * Functions
  */
 
-<<<<<<< HEAD
   size_t nm_storage_count_max_elements(const STORAGE* storage);
-=======
-size_t storage_count_max_elements(const STORAGE* storage);
->>>>>>> 0a60d85c
+
 } // end of extern "C" block
 
 #endif // STORAGE_COMMON_H