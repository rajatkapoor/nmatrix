/////////////////////////////////////////////////////////////////////
// = NMatrix
//
// A linear algebra library for scientific computation in Ruby.
// NMatrix is part of SciRuby.
//
// NMatrix was originally inspired by and derived from NArray, by
// Masahiro Tanaka: http://narray.rubyforge.org
//
// == Copyright Information
//
// SciRuby is Copyright (c) 2010 - 2012, Ruby Science Foundation
// NMatrix is Copyright (c) 2012, Ruby Science Foundation
//
// Please see LICENSE.txt for additional copyright notices.
//
// == Contributing
//
// By contributing source code to SciRuby, you agree to be bound by
// our Contributor Agreement:
//
// * https://github.com/SciRuby/sciruby/wiki/Contributor-Agreement
//
// == common.h
//
// Header file for code common to all storage types.

#ifndef STORAGE_COMMON_H
#define STORAGE_COMMON_H

/*
 * Standard Includes
 */

/*
 * Project Includes
 */
#include "data/data.h"
#include "nmatrix.h"

/*
 * Macros
 */


<<<<<<< HEAD
struct STORAGE {
	// Common elements found in all storage types. Should not be re-arranged.
	dtype_t	dtype;
	size_t	rank;
	size_t*	shape;
	size_t*	offset;
};
=======
extern "C" {
>>>>>>> 1d2782ed

  /*
   * Types
   */

  // For binary operations involving matrices that need to be casted.
  struct STORAGE_PAIR {
    STORAGE* left;
    STORAGE* right;
  };

  struct SLICE {
    size_t*	coords; // Coordinate of first element
    size_t*	lengths; // Lengths of slice
    bool  	single; // true if all lengths equal to 1 (represents single matrix element)
  };

  /*
   * Data
   */

  /*
   * Functions
   */

  size_t storage_count_max_elements(const STORAGE* storage);
} // end of extern "C" block

#endif // STORAGE_COMMON_H<|MERGE_RESOLUTION|>--- conflicted
+++ resolved
@@ -41,45 +41,34 @@
 /*
  * Macros
  */
+ 
+extern "C" {
 
+/*
+ * Types
+ */
 
-<<<<<<< HEAD
-struct STORAGE {
-	// Common elements found in all storage types. Should not be re-arranged.
-	dtype_t	dtype;
-	size_t	rank;
-	size_t*	shape;
-	size_t*	offset;
+// For binary operations involving matrices that need to be casted.
+struct STORAGE_PAIR {
+  STORAGE* left;
+  STORAGE* right;
 };
-=======
-extern "C" {
->>>>>>> 1d2782ed
 
-  /*
-   * Types
-   */
+struct SLICE {
+  size_t*	coords; // Coordinate of first element
+  size_t*	lengths; // Lengths of slice
+  bool  	single; // true if all lengths equal to 1 (represents single matrix element)
+};
 
-  // For binary operations involving matrices that need to be casted.
-  struct STORAGE_PAIR {
-    STORAGE* left;
-    STORAGE* right;
-  };
+/*
+ * Data
+ */
 
-  struct SLICE {
-    size_t*	coords; // Coordinate of first element
-    size_t*	lengths; // Lengths of slice
-    bool  	single; // true if all lengths equal to 1 (represents single matrix element)
-  };
+/*
+ * Functions
+ */
 
-  /*
-   * Data
-   */
-
-  /*
-   * Functions
-   */
-
-  size_t storage_count_max_elements(const STORAGE* storage);
+size_t storage_count_max_elements(const STORAGE* storage);
 } // end of extern "C" block
 
 #endif // STORAGE_COMMON_H