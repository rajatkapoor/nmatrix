--- conflicted
+++ resolved
@@ -82,13 +82,8 @@
 
 extern "C" {
 
-<<<<<<< HEAD
-static size_t* dense_storage_stride(size_t* shape, size_t rank);
-static void dense_storage_slice_copy(DENSE_STORAGE *dest, const DENSE_STORAGE *src, size_t* lengths, size_t pdest, size_t psrc, size_t n);
-=======
 static size_t* stride(size_t* shape, size_t dim);
-static void slice_copy(DENSE_STORAGE *dest, const DENSE_STORAGE *src, size_t* lengths, size_t psrc, size_t pdest, size_t n);
->>>>>>> d607d845
+static void slice_copy(DENSE_STORAGE *dest, const DENSE_STORAGE *src, size_t* lengths, size_t pdest, size_t psrc, size_t n);
 
 /*
  * Functions
@@ -240,11 +235,7 @@
     ns->elements   = ALLOC_N(char, DTYPE_SIZES[ns->dtype] * count);
     NM_CHECK_ALLOC(ns->elements);
 
-<<<<<<< HEAD
-    dense_storage_slice_copy(ns, s, slice->lengths, 0, dense_storage_pos(s, slice->coords), 0);
-=======
-    slice_copy(ns, s, slice->lengths, nm_dense_storage_pos(s, slice->coords), 0, 0);
->>>>>>> d607d845
+    slice_copy(ns, s, slice->lengths, 0, nm_dense_storage_pos(s, slice->coords), 0);
     return ns;
   }
 }
@@ -402,20 +393,12 @@
 /*
  * Recursive slicing for N-dimensional matrix.
  */
-<<<<<<< HEAD
-static void dense_storage_slice_copy(DENSE_STORAGE *dest, const DENSE_STORAGE *src, size_t* lengths, size_t pdest, size_t psrc, size_t n) {
-  if (src->rank - n > 1) {
-    for (size_t i = 0; i < lengths[n]; ++i) {
-      dense_storage_slice_copy(dest, src, lengths,
-                                    pdest + dest->stride[n]*i,
-                                    psrc + src->stride[n]*i, 
-=======
-static void slice_copy(DENSE_STORAGE *dest, const DENSE_STORAGE *src, size_t* lengths, size_t psrc, size_t pdest, size_t n) {
+static void slice_copy(DENSE_STORAGE *dest, const DENSE_STORAGE *src, size_t* lengths, size_t pdest, size_t psrc, size_t n) {
   if (src->dim - n > 1) {
     for (size_t i = 0; i < lengths[n]; ++i) {
       slice_copy(dest, src, lengths,
-                                    psrc + src->stride[n]*i, pdest + dest->stride[n]*i,
->>>>>>> d607d845
+                                    pdest + dest->stride[n]*i,
+                                    psrc + src->stride[n]*i, 
                                     n + 1);
     }
   } else {
@@ -460,21 +443,12 @@
     if (rhs == rhs->src) // not a reference
       memcpy(lhs->elements, rhs->elements, DTYPE_SIZES[rhs->dtype] * count);
     else // slice whole matrix
-<<<<<<< HEAD
-      dense_storage_slice_copy(lhs,
-                               reinterpret_cast<const DENSE_STORAGE*>(rhs->src),
-                               rhs->shape,
-                               0,
-                               dense_storage_pos(reinterpret_cast<const DENSE_STORAGE*>(rhs->src), rhs->offset),
-                               0);
-=======
       slice_copy(lhs,
-                 reinterpret_cast<const DENSE_STORAGE*>(rhs->src),
-                 rhs->shape,
-                 nm_dense_storage_pos(reinterpret_cast<const DENSE_STORAGE*>(rhs->src), rhs->offset),
-                 0,
-                 0);
->>>>>>> d607d845
+           reinterpret_cast<const DENSE_STORAGE*>(rhs->src),
+           rhs->shape,
+           0,
+           nm_dense_storage_pos(reinterpret_cast<const DENSE_STORAGE*>(rhs->src), rhs->offset),
+           0);
   }
 
   return lhs;
