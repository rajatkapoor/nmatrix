/////////////////////////////////////////////////////////////////////
// = NMatrix
//
// A linear algebra library for scientific computation in Ruby.
// NMatrix is part of SciRuby.
//
// NMatrix was originally inspired by and derived from NArray, by
// Masahiro Tanaka: http://narray.rubyforge.org
//
// == Copyright Information
//
// SciRuby is Copyright (c) 2010 - 2013, Ruby Science Foundation
// NMatrix is Copyright (c) 2013, Ruby Science Foundation
//
// Please see LICENSE.txt for additional copyright notices.
//
// == Contributing
//
// By contributing source code to SciRuby, you agree to be bound by
// our Contributor Agreement:
//
// * https://github.com/SciRuby/sciruby/wiki/Contributor-Agreement
//
// == list.c
//
// List-of-lists n-dimensional matrix storage. Uses singly-linked
// lists.
/*
 * Standard Includes
 */

#include <ruby.h>
#include <algorithm> // std::min
#include <iostream>
#include <vector>
#include <list>

/*
 * Project Includes
 */

#include "../../types.h"

#include "../../data/data.h"

#include "../dense/dense.h"
#include "../common.h"
#include "list.h"

#include "../../math/math.h"
#include "../../util/sl_list.h"

/*
 * Macros
 */

/*
 * Global Variables
 */


extern "C" {
static void slice_set_single(LIST_STORAGE* dest, LIST* l, void* val, size_t* coords, size_t* lengths, size_t n);
}

namespace nm { namespace list_storage {

/*
 * Forward Declarations
 */

class RecurseData {
public:
  // Note that providing init_obj argument does not override init.
  RecurseData(const LIST_STORAGE* s, VALUE init_obj__ = Qnil) : ref(s), actual(s), shape_(s->shape), offsets(s->dim, 0), init_(s->default_val), init_obj_(init_obj__) {
    while (actual->src != actual) {
      for (size_t i = 0; i < s->dim; ++i) // update offsets as we recurse
        offsets[i] += actual->offset[i];
      actual = reinterpret_cast<LIST_STORAGE*>(actual->src);
    }
    nm_list_storage_register(actual);
    nm_list_storage_register(ref);
    actual_shape_ = actual->shape;

    if (init_obj_ == Qnil) {
      init_obj_ = s->dtype == nm::RUBYOBJ ? *reinterpret_cast<VALUE*>(s->default_val) : rubyobj_from_cval(s->default_val, s->dtype).rval;
    }
    nm_register_value(init_obj_);
  }

  ~RecurseData() {
    nm_unregister_value(init_obj_);
    nm_list_storage_unregister(ref);
    nm_list_storage_unregister(actual);
  }

  dtype_t dtype() const { return ref->dtype; }


  size_t dim() const { return ref->dim; }

  size_t ref_shape(size_t rec) const {
    return shape_[ref->dim - rec - 1];
  }

  size_t* copy_alloc_shape() const {
    size_t* new_shape = NM_ALLOC_N(size_t, ref->dim);
    memcpy(new_shape, shape_, sizeof(size_t)*ref->dim);
    return new_shape;
  }

  size_t actual_shape(size_t rec) const {
    return actual_shape_[actual->dim - rec - 1];
  }

  size_t offset(size_t rec) const {
    return offsets[ref->dim - rec - 1];
  }

  void* init() const {
    return init_;
  }

  VALUE init_obj() const { return init_obj_; }

  LIST* top_level_list() const {
    return reinterpret_cast<LIST*>(actual->rows);
  }

  const LIST_STORAGE* ref;
  const LIST_STORAGE* actual;

  size_t* shape_; // of ref
  size_t* actual_shape_;
protected:
  std::vector<size_t> offsets; // relative to actual
  void* init_;
  VALUE init_obj_;

};


template <typename LDType, typename RDType>
static LIST_STORAGE* cast_copy(const LIST_STORAGE* rhs, nm::dtype_t new_dtype);

template <typename LDType, typename RDType>
static bool eqeq_r(RecurseData& left, RecurseData& right, const LIST* l, const LIST* r, size_t rec);

template <typename SDType, typename TDType>
static bool eqeq_empty_r(RecurseData& s, const LIST* l, size_t rec, const TDType* t_init);

/*
 * Recursive helper for map_merged_stored_r which handles the case where one list is empty and the other is not.
 */
static void map_empty_stored_r(RecurseData& result, RecurseData& s, LIST* x, const LIST* l, size_t rec, bool rev, const VALUE& t_init) {
  if (s.dtype() == nm::RUBYOBJ) {
    nm_list_storage_register_list(l, rec);
  }
  if (result.dtype() == nm::RUBYOBJ) {
    nm_list_storage_register_list(x, rec);
  }

  NODE *curr  = l->first,
       *xcurr = NULL;

  // For reference matrices, make sure we start in the correct place.
  size_t offset   = s.offset(rec);
  size_t x_shape  = s.ref_shape(rec);

  while (curr && curr->key < offset) {  curr = curr->next;  }
  if (curr && curr->key - offset >= x_shape) curr = NULL;

  if (rec) {
    std::list<LIST*> temp_vals;
    while (curr) {
      LIST* val = nm::list::create();
      map_empty_stored_r(result, s, val, reinterpret_cast<const LIST*>(curr->val), rec-1, rev, t_init);

      if (!val->first) nm::list::del(val, 0);
      else {
        nm_list_storage_register_list(val, rec-1);
	temp_vals.push_front(val);
        nm::list::insert_helper(x, xcurr, curr->key - offset, val);
      } 
      curr = curr->next;
      if (curr && curr->key - offset >= x_shape) curr = NULL;
    }
    __nm_list_storage_unregister_temp_list_list(temp_vals, rec-1);
  } else {
    std::list<VALUE*> temp_vals;
    while (curr) {
      VALUE val, s_val = rubyobj_from_cval(curr->val, s.dtype()).rval;
      if (rev) val = rb_yield_values(2, t_init, s_val);
      else     val = rb_yield_values(2, s_val, t_init);

      nm_register_value(val);

      if (rb_funcall(val, rb_intern("!="), 1, result.init_obj()) == Qtrue) {
        xcurr = nm::list::insert_helper(x, xcurr, curr->key - offset, val);
        temp_vals.push_front(reinterpret_cast<VALUE*>(xcurr->val));
        nm_register_value(*reinterpret_cast<VALUE*>(xcurr->val));
      }
      nm_unregister_value(val);

      curr = curr->next;
      if (curr && curr->key - offset >= x_shape) curr = NULL;
    }
    __nm_list_storage_unregister_temp_value_list(temp_vals);
  }

  if (s.dtype() == nm::RUBYOBJ){
    nm_list_storage_unregister_list(l, rec);
  }
  if (result.dtype() == nm::RUBYOBJ) {
    nm_list_storage_unregister_list(x, rec);
  }

}


/*
 * Recursive helper function for nm_list_map_stored
 */
static void map_stored_r(RecurseData& result, RecurseData& left, LIST* x, const LIST* l, size_t rec) {
  if (left.dtype() == nm::RUBYOBJ) {
    nm_list_storage_register_list(l, rec);
  }
  if (result.dtype() == nm::RUBYOBJ) {
    nm_list_storage_register_list(x, rec);
  }
  NODE *lcurr = l->first,
       *xcurr = x->first;

  // For reference matrices, make sure we start in the correct place.
  while (lcurr && lcurr->key < left.offset(rec))  {  lcurr = lcurr->next;  }

  if (lcurr && lcurr->key - left.offset(rec) >= result.ref_shape(rec))  lcurr = NULL;

  if (rec) {
    std::list<LIST*> temp_vals;
    while (lcurr) {
      size_t key;
      LIST*  val = nm::list::create();
      map_stored_r(result, left, val, reinterpret_cast<const LIST*>(lcurr->val), rec-1);
      key        = lcurr->key - left.offset(rec);
      lcurr      = lcurr->next;

      if (!val->first) nm::list::del(val, 0); // empty list -- don't insert
      else {
        nm_list_storage_register_list(val, rec-1);
        temp_vals.push_front(val);
        xcurr = nm::list::insert_helper(x, xcurr, key, val);
      }
      if (lcurr && lcurr->key - left.offset(rec) >= result.ref_shape(rec)) lcurr = NULL;
    }
    __nm_list_storage_unregister_temp_list_list(temp_vals, rec-1);
  } else {
    std::list<VALUE*> temp_vals;
    while (lcurr) {
      size_t key;
      VALUE  val;

      val   = rb_yield_values(1, rubyobj_from_cval(lcurr->val, left.dtype()).rval);
      key   = lcurr->key - left.offset(rec);
      lcurr = lcurr->next;

      if (!rb_equal(val, result.init_obj())) {
        xcurr = nm::list::insert_helper(x, xcurr, key, val);
        temp_vals.push_front(reinterpret_cast<VALUE*>(xcurr->val));
        nm_register_value(*reinterpret_cast<VALUE*>(xcurr->val));
      }

      if (lcurr && lcurr->key - left.offset(rec) >= result.ref_shape(rec)) lcurr = NULL;
    }
    __nm_list_storage_unregister_temp_value_list(temp_vals);
  }

  if (left.dtype() == nm::RUBYOBJ) {
    nm_list_storage_unregister_list(l, rec);
  }
  if (result.dtype() == nm::RUBYOBJ) {
    nm_list_storage_unregister_list(x, rec);
  }
}



/*
 * Recursive helper function for nm_list_map_merged_stored
 */
static void map_merged_stored_r(RecurseData& result, RecurseData& left, RecurseData& right, LIST* x, const LIST* l, const LIST* r, size_t rec) {
  if (left.dtype() == nm::RUBYOBJ) {
    nm_list_storage_register_list(l, rec);
  }
  if (right.dtype() == nm::RUBYOBJ) {
    nm_list_storage_register_list(r, rec);
  }
  if (result.dtype() == nm::RUBYOBJ) {
    nm_list_storage_register_list(x, rec);
  }


  NODE *lcurr = l->first,
       *rcurr = r->first,
       *xcurr = x->first;

  // For reference matrices, make sure we start in the correct place.
  while (lcurr && lcurr->key < left.offset(rec))  {  lcurr = lcurr->next;  }
  while (rcurr && rcurr->key < right.offset(rec)) {  rcurr = rcurr->next;  }

  if (rcurr && rcurr->key - right.offset(rec) >= result.ref_shape(rec)) rcurr = NULL;
  if (lcurr && lcurr->key - left.offset(rec) >= result.ref_shape(rec))  lcurr = NULL;

  if (rec) {
    std::list<LIST*> temp_vals;
    while (lcurr || rcurr) {
      size_t key;
      LIST*  val = nm::list::create();

      if (!rcurr || (lcurr && (lcurr->key - left.offset(rec) < rcurr->key - right.offset(rec)))) {
        map_empty_stored_r(result, left, val, reinterpret_cast<const LIST*>(lcurr->val), rec-1, false, right.init_obj());
        key   = lcurr->key - left.offset(rec);
        lcurr = lcurr->next;
      } else if (!lcurr || (rcurr && (rcurr->key - right.offset(rec) < lcurr->key - left.offset(rec)))) {
        map_empty_stored_r(result, right, val, reinterpret_cast<const LIST*>(rcurr->val), rec-1, true, left.init_obj());
        key   = rcurr->key - right.offset(rec);
        rcurr = rcurr->next;
      } else { // == and both present
        map_merged_stored_r(result, left, right, val, reinterpret_cast<const LIST*>(lcurr->val), reinterpret_cast<const LIST*>(rcurr->val), rec-1);
        key   = lcurr->key - left.offset(rec);
        lcurr = lcurr->next;
        rcurr = rcurr->next;
      }


      if (!val->first) nm::list::del(val, 0); // empty list -- don't insert
      else {
<<<<<<< HEAD
        nm_list_storage_register_list(val, rec-1);
        temp_vals.push_front(val);
        xcurr = nm::list::insert_helper(x, xcurr, key, val);
=======
       nm_list_storage_register_list(val, rec-1);
       temp_vals.push_front(val);
       xcurr = nm::list::insert_helper(x, xcurr, key, val);
>>>>>>> dcb0ffe0
      }
      if (rcurr && rcurr->key - right.offset(rec) >= result.ref_shape(rec)) rcurr = NULL;
      if (lcurr && lcurr->key - left.offset(rec) >= result.ref_shape(rec)) lcurr = NULL;
    }
    __nm_list_storage_unregister_temp_list_list(temp_vals, rec-1);
  } else {
    std::list<VALUE*> temp_vals;
    while (lcurr || rcurr) {
      size_t key;
      VALUE  val;

      if (!rcurr || (lcurr && (lcurr->key - left.offset(rec) < rcurr->key - right.offset(rec)))) {
        val   = rb_yield_values(2, rubyobj_from_cval(lcurr->val, left.dtype()).rval, right.init_obj());
        key   = lcurr->key - left.offset(rec);
        lcurr = lcurr->next;
      } else if (!lcurr || (rcurr && (rcurr->key - right.offset(rec) < lcurr->key - left.offset(rec)))) {
	      val   = rb_yield_values(2, left.init_obj(), rubyobj_from_cval(rcurr->val, right.dtype()).rval);
        key   = rcurr->key - right.offset(rec);
        rcurr = rcurr->next;
      } else { // == and both present
        val   = rb_yield_values(2, rubyobj_from_cval(lcurr->val, left.dtype()).rval, rubyobj_from_cval(rcurr->val, right.dtype()).rval);
        key   = lcurr->key - left.offset(rec);
        lcurr = lcurr->next;
        rcurr = rcurr->next;
      }

      nm_register_value(val);

      if (rb_funcall(val, rb_intern("!="), 1, result.init_obj()) == Qtrue) {
        xcurr = nm::list::insert_helper(x, xcurr, key, val);
        temp_vals.push_front(reinterpret_cast<VALUE*>(xcurr->val));
        nm_register_value(*reinterpret_cast<VALUE*>(xcurr->val));
      }

      nm_unregister_value(val);

      if (rcurr && rcurr->key - right.offset(rec) >= result.ref_shape(rec)) rcurr = NULL;
      if (lcurr && lcurr->key - left.offset(rec) >= result.ref_shape(rec)) lcurr = NULL;
    }
    __nm_list_storage_unregister_temp_value_list(temp_vals);
  }

  if (left.dtype() == nm::RUBYOBJ) {
    nm_list_storage_unregister_list(l, rec);
  }
  if (right.dtype() == nm::RUBYOBJ) {
    nm_list_storage_unregister_list(r, rec);
  }
  if (result.dtype() == nm::RUBYOBJ) {
    nm_list_storage_unregister_list(x, rec);
  }
}


/*
 * Recursive function, sets multiple values in a matrix from multiple source values. Also handles removal; returns true
 * if the recursion results in an empty list at that level (which signals that the current parent should be removed).
 */
template <typename D>
static bool slice_set(LIST_STORAGE* dest, LIST* l, size_t* coords, size_t* lengths, size_t n, D* v, size_t v_size, size_t& v_offset) {
  using nm::list::node_is_within_slice;
  using nm::list::remove_by_node;
  using nm::list::find_preceding_from_list;
  using nm::list::insert_first_list;
  using nm::list::insert_first_node;
  using nm::list::insert_after;
  size_t* offsets = dest->offset;

  nm_list_storage_register(dest);
  if (dest->dtype == nm::RUBYOBJ) {
    nm_register_values(reinterpret_cast<VALUE*>(v), v_size);
    nm_list_storage_register_list(l, dest->dim - n - 1);
  }

  // drill down into the structure
  NODE* prev = find_preceding_from_list(l, coords[n] + offsets[n]);
  NODE* node = NULL;
  if (prev) node = prev->next && node_is_within_slice(prev->next, coords[n] + offsets[n], lengths[n]) ? prev->next : NULL;
  else      node = node_is_within_slice(l->first, coords[n] + offsets[n], lengths[n]) ? l->first : NULL;

  if (dest->dim - n > 1) {
    size_t i    = 0;
    size_t key  = i + offsets[n] + coords[n];

    // Make sure we have an element to work with
    if (!node) {
      if (!prev) {
        node = insert_first_list(l, key, nm::list::create());
      } else {
        node = insert_after(prev, key, nm::list::create());
      }
    }

    // At this point, it's guaranteed that there is a list here matching key.
    std::list<LIST*> temp_lists;
    while (node) {
      // Recurse down into the list. If it returns true, it's empty, so we need to delete it.
      bool remove_parent = slice_set(dest, reinterpret_cast<LIST*>(node->val), coords, lengths, n+1, v, v_size, v_offset);
      if (dest->dtype == nm::RUBYOBJ) {
        temp_lists.push_front(reinterpret_cast<LIST*>(node->val));
        nm_list_storage_register_list(reinterpret_cast<LIST*>(node->val), dest->dim - n - 2);
      }
      if (remove_parent) {
        NM_FREE(remove_by_node(l, prev, node));
        if (prev) node = prev->next ? prev->next : NULL;
        else      node = l->first   ? l->first   : NULL;
      } else {  // move forward
        prev = node;
        node = node_is_within_slice(prev->next, key-i, lengths[n]) ? prev->next : NULL;
      }

      ++i; ++key;

      if (i >= lengths[n]) break;

      // Now do we need to insert another node here? Or is there already one?
      if (!node) {
        if (!prev) {
          node = insert_first_list(l, key, nm::list::create());
        } else {
          node = insert_after(prev, key, nm::list::create());
        }
      }
    }
    __nm_list_storage_unregister_temp_list_list(temp_lists, dest->dim - n - 2);

  } else {

    size_t i    = 0;
    size_t key  = i + offsets[n] + coords[n];
    std::list<VALUE*> temp_vals;
    while (i < lengths[n]) {
      // Make sure we have an element to work with
      if (v_offset >= v_size) v_offset %= v_size;

      if (node) {
        if (node->key == key) {
          if (v[v_offset] == *reinterpret_cast<D*>(dest->default_val)) { // remove zero value

            NM_FREE(remove_by_node(l, (prev ? prev : l->first), node));

            if (prev) node = prev->next ? prev->next : NULL;
            else      node = l->first   ? l->first   : NULL;

          } else { // edit directly
            *reinterpret_cast<D*>(node->val) = v[v_offset];
            prev = node;
            node = node->next ? node->next : NULL;
          }
        } else if (node->key > key) {
          D* nv = NM_ALLOC(D); *nv = v[v_offset++];
          if (dest->dtype == nm::RUBYOBJ) {
<<<<<<< HEAD
            nm_register_value(*reinterpret_cast<VALUE*>(nv));
            temp_vals.push_front(*reinterpret_cast<VALUE*>(nv));
          }
=======
           nm_register_value(*reinterpret_cast<VALUE*>(nv));
           temp_vals.push_front(reinterpret_cast<VALUE*>(nv));
         }
>>>>>>> dcb0ffe0
          if (prev) node = insert_after(prev, key, nv);
          else      node = insert_first_node(l, key, nv, sizeof(D));

          prev = node;
          node = prev->next ? prev->next : NULL;
        }
      } else { // no node -- insert a new one
        D* nv = NM_ALLOC(D); *nv = v[v_offset++];
        if (dest->dtype == nm::RUBYOBJ) {
<<<<<<< HEAD
          nm_register_value(*reinterpret_cast<VALUE*>(nv));
          temp_vals.push_front(*reinterpret_cast<VALUE*>(nv));
        }
=======
         nm_register_value(*reinterpret_cast<VALUE*>(nv));
         temp_vals.push_front(reinterpret_cast<VALUE*>(nv));
       }
>>>>>>> dcb0ffe0
        if (prev) node = insert_after(prev, key, nv);
        else      node = insert_first_node(l, key, nv, sizeof(D));

        prev = node;
        node = prev->next ? prev->next : NULL;
      }

      ++i; ++key;
    }
    __nm_list_storage_unregister_temp_value_list(temp_vals);
  }

  if (dest->dtype == nm::RUBYOBJ) {
    nm_unregister_values(reinterpret_cast<VALUE*>(v), v_size);
    nm_list_storage_unregister_list(l, dest->dim - n - 1);
  }
  nm_list_storage_unregister(dest);

  return (l->first) ? false : true;
}


template <typename D>
void set(VALUE left, SLICE* slice, VALUE right) {
  nm_register_value(left);
  nm_register_value(right);
  LIST_STORAGE* s = NM_STORAGE_LIST(left);
  
  std::pair<NMATRIX*,bool> nm_and_free =
    interpret_arg_as_dense_nmatrix(right, NM_DTYPE(left));

  // Map the data onto D* v.
  D*     v;
  size_t v_size = 1;

  if (nm_and_free.first) {
    DENSE_STORAGE* t = reinterpret_cast<DENSE_STORAGE*>(nm_and_free.first->storage);
    v                = reinterpret_cast<D*>(t->elements);
    v_size           = nm_storage_count_max_elements(t);

  } else if (TYPE(right) == T_ARRAY) {
    nm_register_nmatrix(nm_and_free.first);
    v_size = RARRAY_LEN(right);
    v      = NM_ALLOC_N(D, v_size);
    if (NM_DTYPE(left) == nm::RUBYOBJ)
        nm_register_values(reinterpret_cast<VALUE*>(v), v_size);

    for (size_t m = 0; m < v_size; ++m) {
      rubyval_to_cval(rb_ary_entry(right, m), s->dtype, &(v[m]));
    }
    if (NM_DTYPE(left) == nm::RUBYOBJ)
        nm_unregister_values(reinterpret_cast<VALUE*>(v), v_size);

  } else {
    nm_register_nmatrix(nm_and_free.first);
    v = reinterpret_cast<D*>(rubyobj_to_cval(right, NM_DTYPE(left)));
  }

  if (v_size == 1 && *v == *reinterpret_cast<D*>(s->default_val)) {
    if (*reinterpret_cast<D*>(nm_list_storage_get(s, slice)) != *reinterpret_cast<D*>(s->default_val)) {
      nm::list::remove_recursive(s->rows, slice->coords, s->offset, slice->lengths, 0, s->dim);
    }
  } else if (slice->single) {
    slice_set_single(s, s->rows, reinterpret_cast<void*>(v), slice->coords, slice->lengths, 0);
  } else {
    size_t v_offset = 0;
    slice_set<D>(s, s->rows, slice->coords, slice->lengths, 0, v, v_size, v_offset);
  }


  // Only free v if it was allocated in this function.
  if (nm_and_free.first) {
    if (nm_and_free.second) {
      nm_delete(nm_and_free.first);
    }
  } else {
    NM_FREE(v);
    nm_unregister_nmatrix(nm_and_free.first);
  }
  nm_unregister_value(left);
  nm_unregister_value(right);
}

/*
 * Used only to set a default initial value.
 */
template <typename D>
void init_default(LIST_STORAGE* s) {
  s->default_val = NM_ALLOC(D);
  *reinterpret_cast<D*>(s->default_val) = 0;
}


}} // end of namespace list_storage

extern "C" {

/*
 * Functions
 */


////////////////
// Lifecycle //
///////////////


/*
 * Creates a list-of-lists(-of-lists-of-lists-etc) storage framework for a
 * matrix.
 *
 * Note: The pointers you pass in for shape and init_val become property of our
 * new storage. You don't need to free them, and you shouldn't re-use them.
 */
LIST_STORAGE* nm_list_storage_create(nm::dtype_t dtype, size_t* shape, size_t dim, void* init_val) {
  LIST_STORAGE* s = NM_ALLOC( LIST_STORAGE );

  s->dim   = dim;
  s->shape = shape;
  s->dtype = dtype;

  s->offset = NM_ALLOC_N(size_t, s->dim);
  memset(s->offset, 0, s->dim * sizeof(size_t));

  s->rows  = nm::list::create();
  if (init_val)
    s->default_val = init_val;
  else {
    DTYPE_TEMPLATE_TABLE(nm::list_storage::init_default, void, LIST_STORAGE*)
    ttable[dtype](s);
  }
  s->count = 1;
  s->src = s;

  return s;
}

/*
 * Destructor for list storage.
 */
void nm_list_storage_delete(STORAGE* s) {
  if (s) {
    LIST_STORAGE* storage = (LIST_STORAGE*)s;
    if (storage->count-- == 1) {
      nm::list::del( storage->rows, storage->dim - 1 );

      NM_FREE(storage->shape);
      NM_FREE(storage->offset);
      NM_FREE(storage->default_val);
      NM_FREE(s);
    }
  }
}

/*
 * Destructor for a list storage reference slice.
 */
void nm_list_storage_delete_ref(STORAGE* s) {
  if (s) {
    LIST_STORAGE* storage = (LIST_STORAGE*)s;

    nm_list_storage_delete( reinterpret_cast<STORAGE*>(storage->src ) );
    NM_FREE(storage->shape);
    NM_FREE(storage->offset);
    NM_FREE(s);
  }
}

/*
 * GC mark function for list storage.
 */
void nm_list_storage_mark(STORAGE* storage_base) {
  LIST_STORAGE* storage = (LIST_STORAGE*)storage_base;

  if (storage && storage->dtype == nm::RUBYOBJ) {
    rb_gc_mark(*((VALUE*)(storage->default_val)));
    nm::list::mark(storage->rows, storage->dim - 1);
  }
}

void __nm_list_storage_unregister_temp_value_list(std::list<VALUE*>& temp_vals) {
  for (std::list<VALUE*>::iterator it = temp_vals.begin(); it != temp_vals.end(); ++it) {
    nm_unregister_value(**it);
  }
}

void __nm_list_storage_unregister_temp_list_list(std::list<LIST*>& temp_vals, size_t recursions) {
  for (std::list<LIST*>::iterator it = temp_vals.begin(); it != temp_vals.end(); ++it) {
    nm_list_storage_unregister_list(*it, recursions);
  }
}

void nm_list_storage_register_node(const NODE* curr) {
  nm_register_value(*reinterpret_cast<VALUE*>(curr->val));      
}

void nm_list_storage_unregister_node(const NODE* curr) {
  nm_unregister_value(*reinterpret_cast<VALUE*>(curr->val));      
}

/**
 * Gets rid of all instances of a given node in the registration list.
 * Sometimes a node will get deleted and replaced deep in a recursion, but
 * further up it will still get registered.  This leads to a potential read
 * after free during the GC marking.  This function completely clears out a
 * node so that this won't happen.
 */
void nm_list_storage_completely_unregister_node(const NODE* curr) {
  nm_completely_unregister_value(*reinterpret_cast<VALUE*>(curr->val));
}

void nm_list_storage_register_list(const LIST* list, size_t recursions) {
  NODE* next;
  if (!list) return;
  NODE* curr = list->first;

  while (curr != NULL) {
    next = curr->next;
    if (recursions == 0) {
      nm_list_storage_register_node(curr);
    } else {
      nm_list_storage_register_list(reinterpret_cast<LIST*>(curr->val), recursions - 1);
    }
    curr = next;
  }
}

void nm_list_storage_unregister_list(const LIST* list, size_t recursions) {
  NODE* next;
  if (!list) return;
  NODE* curr = list->first;

  while (curr != NULL) {
    next = curr->next;
    if (recursions == 0) {
      nm_list_storage_unregister_node(curr);
    } else {
      nm_list_storage_unregister_list(reinterpret_cast<LIST*>(curr->val), recursions - 1);
    }
    curr = next;
  }
}

void nm_list_storage_register(const STORAGE* s) {
  const LIST_STORAGE* storage = reinterpret_cast<const LIST_STORAGE*>(s);
  if (storage && storage->dtype == nm::RUBYOBJ) {
    nm_register_value(*reinterpret_cast<VALUE*>(storage->default_val));
    nm_list_storage_register_list(storage->rows, storage->dim - 1);
  }
}

void nm_list_storage_unregister(const STORAGE* s) {
  const LIST_STORAGE* storage = reinterpret_cast<const LIST_STORAGE*>(s);
  if (storage && storage->dtype == nm::RUBYOBJ) {
    nm_unregister_value(*reinterpret_cast<VALUE*>(storage->default_val));
    nm_list_storage_unregister_list(storage->rows, storage->dim - 1);
  }
}

///////////////
// Accessors //
///////////////

/*
 * Documentation goes here.
 */
static NODE* list_storage_get_single_node(LIST_STORAGE* s, SLICE* slice) {
  size_t r;
  LIST*  l = s->rows;
  NODE*  n;

  for (r = 0; r < s->dim; r++) {
    n = nm::list::find(l, s->offset[r] + slice->coords[r]);
    if (n)  l = reinterpret_cast<LIST*>(n->val);
    else return NULL;
  }

  return n;
}


/*
 * Recursive helper function for each_with_indices, based on nm_list_storage_count_elements_r.
 * Handles empty/non-existent sublists.
 */
static void each_empty_with_indices_r(nm::list_storage::RecurseData& s, size_t rec, VALUE& stack) {
  VALUE empty  = s.dtype() == nm::RUBYOBJ ? *reinterpret_cast<VALUE*>(s.init()) : s.init_obj();
  nm_register_value(empty);
  nm_register_value(stack);

  if (rec) {
    for (long index = 0; index < s.ref_shape(rec); ++index) {
      // Don't do an unshift/shift here -- we'll let that be handled in the lowest-level iteration (recursions == 0)
      rb_ary_push(stack, LONG2NUM(index));
      each_empty_with_indices_r(s, rec-1, stack);
      rb_ary_pop(stack);
    }
  } else {
    rb_ary_unshift(stack, empty);
    for (long index = 0; index < s.ref_shape(rec); ++index) {
      rb_ary_push(stack, LONG2NUM(index));
      rb_yield_splat(stack);
      rb_ary_pop(stack);
    }
    rb_ary_shift(stack);
  }
  nm_unregister_value(empty);
  nm_unregister_value(stack);
}

/*
 * Recursive helper function for each_with_indices, based on nm_list_storage_count_elements_r.
 */
static void each_with_indices_r(nm::list_storage::RecurseData& s, const LIST* l, size_t rec, VALUE& stack) {
  if (s.dtype() == nm::RUBYOBJ)
    nm_list_storage_register_list(l, rec);
  nm_register_value(stack);
  NODE*  curr  = l->first;

  size_t offset = s.offset(rec);
  size_t shape  = s.ref_shape(rec);

  while (curr && curr->key < offset) curr = curr->next;
  if (curr && curr->key - offset >= shape) curr = NULL;


  if (rec) {
    for (long index = 0; index < shape; ++index) { // index in reference
      rb_ary_push(stack, LONG2NUM(index));
      if (!curr || index < curr->key - offset) {
        each_empty_with_indices_r(s, rec-1, stack);
      } else { // index == curr->key - offset
        each_with_indices_r(s, reinterpret_cast<const LIST*>(curr->val), rec-1, stack);
        curr = curr->next;
      }
      rb_ary_pop(stack);
    }
  } else {
    for (long index = 0; index < shape; ++index) {

      rb_ary_push(stack, LONG2NUM(index));

      if (!curr || index < curr->key - offset) {
        rb_ary_unshift(stack, s.dtype() == nm::RUBYOBJ ? *reinterpret_cast<VALUE*>(s.init()) : s.init_obj());

      } else { // index == curr->key - offset
        rb_ary_unshift(stack, s.dtype() == nm::RUBYOBJ ? *reinterpret_cast<VALUE*>(curr->val) : rubyobj_from_cval(curr->val, s.dtype()).rval);

        curr = curr->next;
      }
      rb_yield_splat(stack);

      rb_ary_shift(stack);
      rb_ary_pop(stack);
    }
  }
  nm_unregister_value(stack);
  if (s.dtype() == nm::RUBYOBJ)
    nm_list_storage_unregister_list(l, rec);
}


/*
 * Recursive helper function for each_stored_with_indices, based on nm_list_storage_count_elements_r.
 */
static void each_stored_with_indices_r(nm::list_storage::RecurseData& s, const LIST* l, size_t rec, VALUE& stack) {
  if (s.dtype() == nm::RUBYOBJ)
    nm_list_storage_register_list(l, rec);
  nm_register_value(stack);
  
  NODE* curr = l->first;

  size_t offset = s.offset(rec);
  size_t shape  = s.ref_shape(rec);

  while (curr && curr->key < offset) { curr = curr->next; }
  if (curr && curr->key - offset >= shape) curr = NULL;

  if (rec) {
    while (curr) {

      rb_ary_push(stack, LONG2NUM(static_cast<long>(curr->key - offset)));
      each_stored_with_indices_r(s, reinterpret_cast<const LIST*>(curr->val), rec-1, stack);
      rb_ary_pop(stack);

      curr = curr->next;
      if (curr && curr->key - offset >= shape) curr = NULL;
    }
  } else {
    while (curr) {
      rb_ary_push(stack, LONG2NUM(static_cast<long>(curr->key - offset))); // add index to end

      // add value to beginning
      rb_ary_unshift(stack, s.dtype() == nm::RUBYOBJ ? *reinterpret_cast<VALUE*>(curr->val) : rubyobj_from_cval(curr->val, s.dtype()).rval);
      // yield to the whole stack (value, i, j, k, ...)
      rb_yield_splat(stack);

      // remove the value
      rb_ary_shift(stack);

      // remove the index from the end
      rb_ary_pop(stack);

      curr = curr->next;
      if (curr && curr->key - offset >= shape) curr = NULL;
    }
  }
  nm_unregister_value(stack);
  if (s.dtype() == nm::RUBYOBJ)
    nm_list_storage_unregister_list(l, rec);
}



/*
 * Each/each-stored iterator, brings along the indices.
 */
VALUE nm_list_each_with_indices(VALUE nmatrix, bool stored) {

  nm_register_value(nmatrix);

  // If we don't have a block, return an enumerator.
  RETURN_SIZED_ENUMERATOR_PRE
  nm_unregister_value(nmatrix);
  RETURN_SIZED_ENUMERATOR(nmatrix, 0, 0, 0);

  nm::list_storage::RecurseData sdata(NM_STORAGE_LIST(nmatrix));

  VALUE stack = rb_ary_new();

  if (stored) each_stored_with_indices_r(sdata, sdata.top_level_list(), sdata.dim() - 1, stack);
  else        each_with_indices_r(sdata, sdata.top_level_list(), sdata.dim() - 1, stack);

  nm_unregister_value(nmatrix);
  return nmatrix;
}


/*
 * map merged stored iterator. Always returns a matrix containing RubyObjects which probably needs to be casted.
 */
VALUE nm_list_map_stored(VALUE left, VALUE init) {
  nm_register_value(left);
  nm_register_value(init);

  bool scalar = false;

  LIST_STORAGE *s   = NM_STORAGE_LIST(left);

  // For each matrix, if it's a reference, we want to deal directly with the original (with appropriate offsetting)
  nm::list_storage::RecurseData sdata(s);

  void* scalar_init = NULL;

  //if (!rb_block_given_p()) {
  //  rb_raise(rb_eNotImpError, "RETURN_SIZED_ENUMERATOR probably won't work for a map_merged since no merged object is created");
  //}
  // If we don't have a block, return an enumerator.
  RETURN_SIZED_ENUMERATOR_PRE
  nm_unregister_value(left);
  nm_unregister_value(init);
  RETURN_SIZED_ENUMERATOR(left, 0, 0, 0); // FIXME: Test this. Probably won't work. Enable above code instead.

  // Figure out default value if none provided by the user
  if (init == Qnil) {
    nm_unregister_value(init);
    init = rb_yield_values(1, sdata.init_obj());
    nm_register_value(init);
  }
	// Allocate a new shape array for the resulting matrix.
  void* init_val = NM_ALLOC(VALUE);
  memcpy(init_val, &init, sizeof(VALUE));
  nm_register_value(*reinterpret_cast<VALUE*>(init_val));

  NMATRIX* result = nm_create(nm::LIST_STORE, nm_list_storage_create(nm::RUBYOBJ, sdata.copy_alloc_shape(), s->dim, init_val));
  LIST_STORAGE* r = reinterpret_cast<LIST_STORAGE*>(result->storage);
  nm::list_storage::RecurseData rdata(r, init);
  nm_register_nmatrix(result);
  map_stored_r(rdata, sdata, rdata.top_level_list(), sdata.top_level_list(), sdata.dim() - 1);

  VALUE to_return = Data_Wrap_Struct(CLASS_OF(left), nm_mark, nm_delete, result);

  nm_unregister_nmatrix(result);
  nm_unregister_value(*reinterpret_cast<VALUE*>(init_val));
  nm_unregister_value(init);
  nm_unregister_value(left);

  return to_return;
}


/*
 * map merged stored iterator. Always returns a matrix containing RubyObjects which probably needs to be casted.
 */
VALUE nm_list_map_merged_stored(VALUE left, VALUE right, VALUE init) {
  nm_register_value(left);
  nm_register_value(right);
  nm_register_value(init);

  bool scalar = false;

  LIST_STORAGE *s   = NM_STORAGE_LIST(left),
               *t;

  // For each matrix, if it's a reference, we want to deal directly with the original (with appropriate offsetting)
  nm::list_storage::RecurseData sdata(s);

  void* scalar_init = NULL;

  // right might be a scalar, in which case this is a scalar operation.
  if (TYPE(right) != T_DATA || (RDATA(right)->dfree != (RUBY_DATA_FUNC)nm_delete && RDATA(right)->dfree != (RUBY_DATA_FUNC)nm_delete_ref)) {
    nm::dtype_t r_dtype = Upcast[NM_DTYPE(left)][nm_dtype_min(right)];
    scalar_init         = rubyobj_to_cval(right, r_dtype); // make a copy of right

    t                   = reinterpret_cast<LIST_STORAGE*>(nm_list_storage_create(r_dtype, sdata.copy_alloc_shape(), s->dim, scalar_init));
    scalar              = true;
  } else {
    t                   = NM_STORAGE_LIST(right); // element-wise, not scalar.
  }

  //if (!rb_block_given_p()) {
  //  rb_raise(rb_eNotImpError, "RETURN_SIZED_ENUMERATOR probably won't work for a map_merged since no merged object is created");
  //}
  // If we don't have a block, return an enumerator.
  RETURN_SIZED_ENUMERATOR_PRE
  nm_unregister_value(left);
  nm_unregister_value(right);
  nm_unregister_value(init);
  RETURN_SIZED_ENUMERATOR(left, 0, 0, 0); // FIXME: Test this. Probably won't work. Enable above code instead.

  // Figure out default value if none provided by the user
  nm::list_storage::RecurseData& tdata = *(new nm::list_storage::RecurseData(t)); //FIXME: this is a hack to make sure that we can run the destructor before nm_list_storage_delete(t) below.
  if (init == Qnil) {
    nm_unregister_value(init);
    init = rb_yield_values(2, sdata.init_obj(), tdata.init_obj());
    nm_register_value(init);
  }

  // Allocate a new shape array for the resulting matrix.
  void* init_val = NM_ALLOC(VALUE);
  memcpy(init_val, &init, sizeof(VALUE));
  nm_register_value(*reinterpret_cast<VALUE*>(init_val));

  NMATRIX* result = nm_create(nm::LIST_STORE, nm_list_storage_create(nm::RUBYOBJ, sdata.copy_alloc_shape(), s->dim, init_val));
  LIST_STORAGE* r = reinterpret_cast<LIST_STORAGE*>(result->storage);
  nm::list_storage::RecurseData rdata(r, init);
  map_merged_stored_r(rdata, sdata, tdata, rdata.top_level_list(), sdata.top_level_list(), tdata.top_level_list(), sdata.dim() - 1);

  delete &tdata;
  // If we are working with a scalar operation
  if (scalar) nm_list_storage_delete(t);

  VALUE to_return = Data_Wrap_Struct(CLASS_OF(left), nm_mark, nm_delete, result);

  nm_unregister_value(*reinterpret_cast<VALUE*>(init_val));

  nm_unregister_value(init);
  nm_unregister_value(right);
  nm_unregister_value(left);

  return to_return;
}


/*
 * Copy a slice of a list matrix into a regular list matrix.
 */
static LIST* slice_copy(const LIST_STORAGE* src, LIST* src_rows, size_t* coords, size_t* lengths, size_t n) {
  nm_list_storage_register(src);
  void *val = NULL;
  int key;
  
  LIST* dst_rows = nm::list::create();
  NODE* src_node = src_rows->first;
  std::list<VALUE*> temp_vals;
  std::list<LIST*> temp_lists;
  while (src_node) {
    key = src_node->key - (src->offset[n] + coords[n]);
    
    if (key >= 0 && (size_t)key < lengths[n]) {
      if (src->dim - n > 1) {
        val = slice_copy( src,
                          reinterpret_cast<LIST*>(src_node->val),
                          coords,
                          lengths,
                          n + 1    );
        if (val) {
          if (src->dtype == nm::RUBYOBJ) {
            nm_list_storage_register_list(reinterpret_cast<LIST*>(val), src->dim - n - 2);
            temp_lists.push_front(reinterpret_cast<LIST*>(val));
          }
          nm::list::insert_copy(dst_rows, false, key, val, sizeof(LIST));
        }
      } else { // matches src->dim - n > 1
<<<<<<< HEAD
        if (src->dtype == nm::RUBYOBJ) {
          nm_register_value(*reinterpret_cast<VALUE*>(src_node->val));
          temp_vals.push_front(*reinterpret_cast<VALUE*>(src_node->val));
        }
        nm::list::insert_copy(dst_rows, false, key, src_node->val, DTYPE_SIZES[src->dtype]);
=======
	if (src->dtype == nm::RUBYOBJ) {
	  nm_register_value(*reinterpret_cast<VALUE*>(src_node->val));
	  temp_vals.push_front(reinterpret_cast<VALUE*>(src_node->val));
	}
	nm::list::insert_copy(dst_rows, false, key, src_node->val, DTYPE_SIZES[src->dtype]);
>>>>>>> dcb0ffe0
      }
    }
    src_node = src_node->next;
  }
  if (src->dtype == nm::RUBYOBJ) {
    __nm_list_storage_unregister_temp_list_list(temp_lists, src->dim - n - 2);
    __nm_list_storage_unregister_temp_value_list(temp_vals);
  }
  nm_list_storage_unregister(src);
  return dst_rows;
}

/*
 * Documentation goes here.
 */
void* nm_list_storage_get(const STORAGE* storage, SLICE* slice) {
  LIST_STORAGE* s = (LIST_STORAGE*)storage;
  LIST_STORAGE* ns = NULL;

  nm_list_storage_register(s);

  if (slice->single) {
    NODE* n = list_storage_get_single_node(s, slice);
    nm_list_storage_unregister(s);
    return (n ? n->val : s->default_val);

  } else {
    void *init_val = NM_ALLOC_N(char, DTYPE_SIZES[s->dtype]);
    memcpy(init_val, s->default_val, DTYPE_SIZES[s->dtype]);
    if (s->dtype == nm::RUBYOBJ)
      nm_register_value(*reinterpret_cast<VALUE*>(init_val));

    size_t *shape = NM_ALLOC_N(size_t, s->dim);
    memcpy(shape, slice->lengths, sizeof(size_t) * s->dim);

    ns = nm_list_storage_create(s->dtype, shape, s->dim, init_val);
  
    ns->rows = slice_copy(s, s->rows, slice->coords, slice->lengths, 0);

    if (s->dtype == nm::RUBYOBJ)
      nm_unregister_value(*reinterpret_cast<VALUE*>(init_val));
    nm_list_storage_unregister(s);

    return ns;
  }
}

/*
 * Get the contents of some set of coordinates. Note: Does not make a copy!
 * Don't free!
 */
void* nm_list_storage_ref(const STORAGE* storage, SLICE* slice) {
  LIST_STORAGE* s = (LIST_STORAGE*)storage;
  LIST_STORAGE* ns = NULL;
  nm_list_storage_register(s);

  //TODO: It needs a refactoring.
  if (slice->single) {
    NODE* n = list_storage_get_single_node(s, slice);
    nm_list_storage_unregister(s);
    return (n ? n->val : s->default_val);
  } 
  else {
    ns              = NM_ALLOC( LIST_STORAGE );
    
    ns->dim         = s->dim;
    ns->dtype       = s->dtype;
    ns->offset      = NM_ALLOC_N(size_t, ns->dim);
    ns->shape       = NM_ALLOC_N(size_t, ns->dim);

    for (size_t i = 0; i < ns->dim; ++i) {
      ns->offset[i] = slice->coords[i] + s->offset[i];
      ns->shape[i]  = slice->lengths[i];
    }

    ns->rows        = s->rows;
    ns->default_val = s->default_val;
    
    s->src->count++;
    ns->src         = s->src;
    nm_list_storage_unregister(s);
    return ns;
  }
}


/*
 * Recursive function, sets multiple values in a matrix from a single source value.
 */
static void slice_set_single(LIST_STORAGE* dest, LIST* l, void* val, size_t* coords, size_t* lengths, size_t n) {
  nm_list_storage_register(dest);
  if (dest->dtype == nm::RUBYOBJ) {
    nm_register_value(*reinterpret_cast<VALUE*>(val));
    nm_list_storage_register_list(l, dest->dim - n - 1);
  }

  // drill down into the structure
  NODE* node = NULL;
  if (dest->dim - n > 1) {
    std::list<LIST*> temp_nodes; 
    for (size_t i = 0; i < lengths[n]; ++i) {

      size_t key = i + dest->offset[n] + coords[n];

      if (!node) {
        node = nm::list::insert(l, false, key, nm::list::create()); // try to insert list
      } else if (!node->next || (node->next && node->next->key > key)) {
        node = nm::list::insert_after(node, key, nm::list::create());
      } else {
        node = node->next; // correct rank already exists.
      }

      if (dest->dtype == nm::RUBYOBJ) {
        temp_nodes.push_front(reinterpret_cast<LIST*>(node->val));
        nm_list_storage_register_list(reinterpret_cast<LIST*>(node->val), dest->dim - n - 2);
      }

      // cast it to a list and recurse
      slice_set_single(dest, reinterpret_cast<LIST*>(node->val), val, coords, lengths, n + 1);
    }
    __nm_list_storage_unregister_temp_list_list(temp_nodes, dest->dim - n - 2);
  } else {
    std::list<VALUE*> temp_vals;
    for (size_t i = 0; i < lengths[n]; ++i) {

      size_t key = i + dest->offset[n] + coords[n];

      if (!node)  {
        node = nm::list::insert_copy(l, true, key, val, DTYPE_SIZES[dest->dtype]);
      } else {
        node = nm::list::replace_insert_after(node, key, val, true, DTYPE_SIZES[dest->dtype]);
      }
      if (dest->dtype == nm::RUBYOBJ) {
<<<<<<< HEAD
        temp_vals.push_front(*reinterpret_cast<VALUE*>(node->val));
=======
        temp_vals.push_front(reinterpret_cast<VALUE*>(node->val));
>>>>>>> dcb0ffe0
        nm_register_value(*reinterpret_cast<VALUE*>(node->val));
      }
    }
    __nm_list_storage_unregister_temp_value_list(temp_vals);
  }

  nm_list_storage_unregister(dest);
  if (dest->dtype == nm::RUBYOBJ) {
    nm_unregister_value(*reinterpret_cast<VALUE*>(val));
    nm_list_storage_unregister_list(l, dest->dim - n - 1);
  }
}



/*
 * Set a value or values in a list matrix.
 */
void nm_list_storage_set(VALUE left, SLICE* slice, VALUE right) {
  NAMED_DTYPE_TEMPLATE_TABLE(ttable, nm::list_storage::set, void, VALUE, SLICE*, VALUE)
  ttable[NM_DTYPE(left)](left, slice, right);
}


/*
 * Insert an entry directly in a row (not using copy! don't free after).
 *
 * Returns a pointer to the insertion location.
 *
 * TODO: Allow this function to accept an entire row and not just one value -- for slicing
 */
NODE* nm_list_storage_insert(STORAGE* storage, SLICE* slice, void* val) {
  LIST_STORAGE* s = (LIST_STORAGE*)storage;
  nm_list_storage_register(s);
  if (s->dtype == nm::RUBYOBJ)
    nm_register_value(*reinterpret_cast<VALUE*>(val));
  // Pretend dims = 2
  // Then coords is going to be size 2
  // So we need to find out if some key already exists
  size_t r;
  NODE*  n;
  LIST*  l = s->rows;

  // drill down into the structure
  for (r = 0; r < s->dim -1; ++r) {
    n = nm::list::insert(l, false, s->offset[r] + slice->coords[s->dim - r], nm::list::create());
    l = reinterpret_cast<LIST*>(n->val);
  }

  nm_list_storage_unregister(s);
  if (s->dtype == nm::RUBYOBJ)
    nm_unregister_value(*reinterpret_cast<VALUE*>(val));

  return nm::list::insert(l, true, s->offset[r] + slice->coords[r], val);
}

/*
 * Remove an item or slice from list storage.
 */
void nm_list_storage_remove(STORAGE* storage, SLICE* slice) {
  LIST_STORAGE* s = (LIST_STORAGE*)storage;

  // This returns a boolean, which will indicate whether s->rows is empty.
  // We can safely ignore it, since we never want to delete s->rows until
  // it's time to destroy the LIST_STORAGE object.
  nm::list::remove_recursive(s->rows, slice->coords, s->offset, slice->lengths, 0, s->dim);
}

///////////
// Tests //
///////////

/*
 * Comparison of contents for list storage.
 */
bool nm_list_storage_eqeq(const STORAGE* left, const STORAGE* right) {
	NAMED_LR_DTYPE_TEMPLATE_TABLE(ttable, nm::list_storage::eqeq_r, bool, nm::list_storage::RecurseData& left, nm::list_storage::RecurseData& right, const LIST* l, const LIST* r, size_t rec)

  nm::list_storage::RecurseData ldata(reinterpret_cast<const LIST_STORAGE*>(left)),
                                rdata(reinterpret_cast<const LIST_STORAGE*>(right));

	return ttable[left->dtype][right->dtype](ldata, rdata, ldata.top_level_list(), rdata.top_level_list(), ldata.dim()-1);
}

//////////
// Math //
//////////


/*
 * List storage matrix multiplication.
 */
STORAGE* nm_list_storage_matrix_multiply(const STORAGE_PAIR& casted_storage, size_t* resulting_shape, bool vector) {
  free(resulting_shape);
  rb_raise(rb_eNotImpError, "multiplication not implemented for list-of-list matrices");
  return NULL;
  //DTYPE_TEMPLATE_TABLE(dense_storage::matrix_multiply, NMATRIX*, STORAGE_PAIR, size_t*, bool);

  //return ttable[reinterpret_cast<DENSE_STORAGE*>(casted_storage.left)->dtype](casted_storage, resulting_shape, vector);
}


/*
 * List storage to Hash conversion. Uses Hashes with default values, so you can continue to pretend
 * it's a sparse matrix.
 */
VALUE nm_list_storage_to_hash(const LIST_STORAGE* s, const nm::dtype_t dtype) {
  nm_list_storage_register(s);
  // Get the default value for the list storage.
  VALUE default_value = rubyobj_from_cval(s->default_val, dtype).rval;
  nm_list_storage_unregister(s);
  // Recursively copy each dimension of the matrix into a nested hash.
  return nm_list_copy_to_hash(s->rows, dtype, s->dim - 1, default_value);
}

/////////////
// Utility //
/////////////

/*
 * Recursively count the non-zero elements in a list storage object.
 */
size_t nm_list_storage_count_elements_r(const LIST* l, size_t recursions) {
  size_t count = 0;
  NODE* curr = l->first;
  
  if (recursions) {
    while (curr) {
      count += nm_list_storage_count_elements_r(reinterpret_cast<const LIST*>(curr->val), recursions - 1);
      curr   = curr->next;
    }
    
  } else {
    while (curr) {
      ++count;
      curr = curr->next;
    }
  }
  
  return count;
}

/*
 * Count non-diagonal non-zero elements.
 */
size_t nm_list_storage_count_nd_elements(const LIST_STORAGE* s) {
  NODE *i_curr, *j_curr;
  size_t count = 0;
  
  if (s->dim != 2) {
  	rb_raise(rb_eNotImpError, "non-diagonal element counting only defined for dim = 2");
  }

  for (i_curr = s->rows->first; i_curr; i_curr = i_curr->next) {
    int i = i_curr->key - s->offset[0];
    if (i < 0 || i >= (int)s->shape[0]) continue;

    for (j_curr = ((LIST*)(i_curr->val))->first; j_curr; j_curr = j_curr->next) {
      int j = j_curr->key - s->offset[1];
      if (j < 0 || j >= (int)s->shape[1]) continue;

      if (i != j)  	++count;
    }
  }
  
  return count;
}

/////////////////////////
// Copying and Casting //
/////////////////////////
//
/*
 * List storage copy constructor C access.
 */

LIST_STORAGE* nm_list_storage_copy(const LIST_STORAGE* rhs) {
  nm_list_storage_register(rhs);
  size_t *shape = NM_ALLOC_N(size_t, rhs->dim);
  memcpy(shape, rhs->shape, sizeof(size_t) * rhs->dim);
  
  void *init_val = NM_ALLOC_N(char, DTYPE_SIZES[rhs->dtype]);
  memcpy(init_val, rhs->default_val, DTYPE_SIZES[rhs->dtype]);

  LIST_STORAGE* lhs = nm_list_storage_create(rhs->dtype, shape, rhs->dim, init_val);
  nm_list_storage_register(lhs);

  lhs->rows = slice_copy(rhs, rhs->rows, lhs->offset, lhs->shape, 0);

  nm_list_storage_unregister(rhs);
  nm_list_storage_unregister(lhs);
  return lhs;
}

/*
 * List storage copy constructor C access with casting.
 */
STORAGE* nm_list_storage_cast_copy(const STORAGE* rhs, nm::dtype_t new_dtype, void* dummy) {
  NAMED_LR_DTYPE_TEMPLATE_TABLE(ttable, nm::list_storage::cast_copy, LIST_STORAGE*, const LIST_STORAGE* rhs, nm::dtype_t new_dtype);

  return (STORAGE*)ttable[new_dtype][rhs->dtype]((LIST_STORAGE*)rhs, new_dtype);
}


/*
 * List storage copy constructor for transposing.
 */
STORAGE* nm_list_storage_copy_transposed(const STORAGE* rhs_base) {
  rb_raise(rb_eNotImpError, "list storage transpose not yet implemented");
  return NULL;
}


} // end of extern "C" block


/////////////////////////
// Templated Functions //
/////////////////////////


namespace nm {
namespace list_storage {


/*
 * List storage copy constructor for changing dtypes.
 */
template <typename LDType, typename RDType>
static LIST_STORAGE* cast_copy(const LIST_STORAGE* rhs, dtype_t new_dtype) {
  nm_list_storage_register(rhs);
  // allocate and copy shape
  size_t* shape = NM_ALLOC_N(size_t, rhs->dim);
  memcpy(shape, rhs->shape, rhs->dim * sizeof(size_t));

  // copy default value
  LDType* default_val = NM_ALLOC_N(LDType, 1);
  *default_val = *reinterpret_cast<RDType*>(rhs->default_val);

  LIST_STORAGE* lhs = nm_list_storage_create(new_dtype, shape, rhs->dim, default_val);
  //lhs->rows         = nm::list::create();

  nm_list_storage_register(lhs);
  // TODO: Needs optimization. When matrix is reference it is copped twice.
  if (rhs->src == rhs) 
    nm::list::cast_copy_contents<LDType, RDType>(lhs->rows, rhs->rows, rhs->dim - 1);
  else {
    LIST_STORAGE *tmp = nm_list_storage_copy(rhs);
    nm_list_storage_register(tmp);
    nm::list::cast_copy_contents<LDType, RDType>(lhs->rows, tmp->rows, rhs->dim - 1);
    nm_list_storage_unregister(tmp);
    nm_list_storage_delete(tmp);
  }
  nm_list_storage_unregister(lhs);
  nm_list_storage_unregister(rhs);
  return lhs;
}


/*
 * Recursive helper function for eqeq. Note that we use SDType and TDType instead of L and R because this function
 * is a re-labeling. That is, it can be called in order L,R or order R,L; and we don't want to get confused. So we
 * use S and T to denote first and second passed in.
 */
template <typename SDType, typename TDType>
static bool eqeq_empty_r(RecurseData& s, const LIST* l, size_t rec, const TDType* t_init) {
  NODE* curr  = l->first;

  // For reference matrices, make sure we start in the correct place.
  while (curr && curr->key < s.offset(rec)) {  curr = curr->next;  }
  if (curr && curr->key - s.offset(rec) >= s.ref_shape(rec)) curr = NULL;

  if (rec) {
    while (curr) {
      if (!eqeq_empty_r<SDType,TDType>(s, reinterpret_cast<const LIST*>(curr->val), rec-1, t_init)) return false;
      curr = curr->next;

      if (curr && curr->key - s.offset(rec) >= s.ref_shape(rec)) curr = NULL;
    }
  } else {
    while (curr) {
      if (*reinterpret_cast<SDType*>(curr->val) != *t_init) return false;
      curr = curr->next;

      if (curr && curr->key - s.offset(rec) >= s.ref_shape(rec)) curr = NULL;
    }
  }
  return true;
}



/*
 * Do these two list matrices of the same dtype have exactly the same contents (accounting for default_vals)?
 *
 * This function is recursive.
 */
template <typename LDType, typename RDType>
static bool eqeq_r(RecurseData& left, RecurseData& right, const LIST* l, const LIST* r, size_t rec) {
  NODE *lcurr = l->first,
       *rcurr = r->first;

  // For reference matrices, make sure we start in the correct place.
  while (lcurr && lcurr->key < left.offset(rec)) {  lcurr = lcurr->next;  }
  while (rcurr && rcurr->key < right.offset(rec)) {  rcurr = rcurr->next;  }
  if (rcurr && rcurr->key - right.offset(rec) >= left.ref_shape(rec)) rcurr = NULL;
  if (lcurr && lcurr->key - left.offset(rec) >= left.ref_shape(rec)) lcurr = NULL;

  bool compared = false;

  if (rec) {

    while (lcurr || rcurr) {

      if (!rcurr || (lcurr && (lcurr->key - left.offset(rec) < rcurr->key - right.offset(rec)))) {
        if (!eqeq_empty_r<LDType,RDType>(left, reinterpret_cast<const LIST*>(lcurr->val), rec-1, reinterpret_cast<const RDType*>(right.init()))) return false;
        lcurr   = lcurr->next;
      } else if (!lcurr || (rcurr && (rcurr->key - right.offset(rec) < lcurr->key - left.offset(rec)))) {
        if (!eqeq_empty_r<RDType,LDType>(right, reinterpret_cast<const LIST*>(rcurr->val), rec-1, reinterpret_cast<const LDType*>(left.init()))) return false;
        rcurr   = rcurr->next;
      } else { // keys are == and both present
        if (!eqeq_r<LDType,RDType>(left, right, reinterpret_cast<const LIST*>(lcurr->val), reinterpret_cast<const LIST*>(rcurr->val), rec-1)) return false;
        lcurr   = lcurr->next;
        rcurr   = rcurr->next;
      }
      if (rcurr && rcurr->key - right.offset(rec) >= right.ref_shape(rec)) rcurr = NULL;
      if (lcurr && lcurr->key - left.offset(rec)  >= left.ref_shape(rec)) lcurr = NULL;
      compared = true;
    }
  } else {
    while (lcurr || rcurr) {

      if (rcurr && rcurr->key - right.offset(rec) >= left.ref_shape(rec)) rcurr = NULL;
      if (lcurr && lcurr->key - left.offset(rec) >= left.ref_shape(rec)) lcurr = NULL;

      if (!rcurr || (lcurr && (lcurr->key - left.offset(rec) < rcurr->key - right.offset(rec)))) {
        if (*reinterpret_cast<LDType*>(lcurr->val) != *reinterpret_cast<const RDType*>(right.init())) return false;
        lcurr         = lcurr->next;
      } else if (!lcurr || (rcurr && (rcurr->key - right.offset(rec) < lcurr->key - left.offset(rec)))) {
        if (*reinterpret_cast<RDType*>(rcurr->val) != *reinterpret_cast<const LDType*>(left.init())) return false;
        rcurr         = rcurr->next;
      } else { // keys == and both left and right nodes present
        if (*reinterpret_cast<LDType*>(lcurr->val) != *reinterpret_cast<RDType*>(rcurr->val)) return false;
        lcurr         = lcurr->next;
        rcurr         = rcurr->next;
      }
      if (rcurr && rcurr->key - right.offset(rec) >= right.ref_shape(rec)) rcurr = NULL;
      if (lcurr && lcurr->key - left.offset(rec)  >= left.ref_shape(rec)) lcurr = NULL;
      compared = true;
    }
  }

  // Final condition: both containers are empty, and have different default values.
  if (!compared && !lcurr && !rcurr) return *reinterpret_cast<const LDType*>(left.init()) == *reinterpret_cast<const RDType*>(right.init());
  return true;
}


}} // end of namespace nm::list_storage

extern "C" {
  /*
   * call-seq:
   *     __list_to_hash__ -> Hash
   *
   * Create a Ruby Hash from a list NMatrix.
   *
   * This is an internal C function which handles list stype only.
   */
  VALUE nm_to_hash(VALUE self) {
    nm_register_value(self);
    VALUE to_return = nm_list_storage_to_hash(NM_STORAGE_LIST(self), NM_DTYPE(self));
    nm_unregister_value(self);
    return to_return;
  }

  /*
   * call-seq:
   *     __list_default_value__ -> ...
   *
   * Get the default_value property from a list matrix.
   */
  VALUE nm_list_default_value(VALUE self) {
    nm_register_value(self);
    VALUE to_return = (NM_DTYPE(self) == nm::RUBYOBJ) ? *reinterpret_cast<VALUE*>(NM_DEFAULT_VAL(self)) : rubyobj_from_cval(NM_DEFAULT_VAL(self), NM_DTYPE(self)).rval;
    nm_unregister_value(self);
    return to_return;
  }
} // end of extern "C" block<|MERGE_RESOLUTION|>--- conflicted
+++ resolved
@@ -335,15 +335,9 @@
 
       if (!val->first) nm::list::del(val, 0); // empty list -- don't insert
       else {
-<<<<<<< HEAD
         nm_list_storage_register_list(val, rec-1);
         temp_vals.push_front(val);
         xcurr = nm::list::insert_helper(x, xcurr, key, val);
-=======
-       nm_list_storage_register_list(val, rec-1);
-       temp_vals.push_front(val);
-       xcurr = nm::list::insert_helper(x, xcurr, key, val);
->>>>>>> dcb0ffe0
       }
       if (rcurr && rcurr->key - right.offset(rec) >= result.ref_shape(rec)) rcurr = NULL;
       if (lcurr && lcurr->key - left.offset(rec) >= result.ref_shape(rec)) lcurr = NULL;
@@ -496,15 +490,10 @@
         } else if (node->key > key) {
           D* nv = NM_ALLOC(D); *nv = v[v_offset++];
           if (dest->dtype == nm::RUBYOBJ) {
-<<<<<<< HEAD
             nm_register_value(*reinterpret_cast<VALUE*>(nv));
-            temp_vals.push_front(*reinterpret_cast<VALUE*>(nv));
+            temp_vals.push_front(reinterpret_cast<VALUE*>(nv));
           }
-=======
-           nm_register_value(*reinterpret_cast<VALUE*>(nv));
-           temp_vals.push_front(reinterpret_cast<VALUE*>(nv));
-         }
->>>>>>> dcb0ffe0
+
           if (prev) node = insert_after(prev, key, nv);
           else      node = insert_first_node(l, key, nv, sizeof(D));
 
@@ -514,15 +503,9 @@
       } else { // no node -- insert a new one
         D* nv = NM_ALLOC(D); *nv = v[v_offset++];
         if (dest->dtype == nm::RUBYOBJ) {
-<<<<<<< HEAD
           nm_register_value(*reinterpret_cast<VALUE*>(nv));
-          temp_vals.push_front(*reinterpret_cast<VALUE*>(nv));
+          temp_vals.push_front(reinterpret_cast<VALUE*>(nv));
         }
-=======
-         nm_register_value(*reinterpret_cast<VALUE*>(nv));
-         temp_vals.push_front(reinterpret_cast<VALUE*>(nv));
-       }
->>>>>>> dcb0ffe0
         if (prev) node = insert_after(prev, key, nv);
         else      node = insert_first_node(l, key, nv, sizeof(D));
 
@@ -1117,23 +1100,15 @@
           nm::list::insert_copy(dst_rows, false, key, val, sizeof(LIST));
         }
       } else { // matches src->dim - n > 1
-<<<<<<< HEAD
         if (src->dtype == nm::RUBYOBJ) {
           nm_register_value(*reinterpret_cast<VALUE*>(src_node->val));
-          temp_vals.push_front(*reinterpret_cast<VALUE*>(src_node->val));
+          temp_vals.push_front(reinterpret_cast<VALUE*>(src_node->val));
         }
         nm::list::insert_copy(dst_rows, false, key, src_node->val, DTYPE_SIZES[src->dtype]);
-=======
-	if (src->dtype == nm::RUBYOBJ) {
-	  nm_register_value(*reinterpret_cast<VALUE*>(src_node->val));
-	  temp_vals.push_front(reinterpret_cast<VALUE*>(src_node->val));
-	}
-	nm::list::insert_copy(dst_rows, false, key, src_node->val, DTYPE_SIZES[src->dtype]);
->>>>>>> dcb0ffe0
       }
     }
     src_node = src_node->next;
-  }
+ }
   if (src->dtype == nm::RUBYOBJ) {
     __nm_list_storage_unregister_temp_list_list(temp_lists, src->dim - n - 2);
     __nm_list_storage_unregister_temp_value_list(temp_vals);
@@ -1263,11 +1238,7 @@
         node = nm::list::replace_insert_after(node, key, val, true, DTYPE_SIZES[dest->dtype]);
       }
       if (dest->dtype == nm::RUBYOBJ) {
-<<<<<<< HEAD
-        temp_vals.push_front(*reinterpret_cast<VALUE*>(node->val));
-=======
         temp_vals.push_front(reinterpret_cast<VALUE*>(node->val));
->>>>>>> dcb0ffe0
         nm_register_value(*reinterpret_cast<VALUE*>(node->val));
       }
     }
