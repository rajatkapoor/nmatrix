--- conflicted
+++ resolved
@@ -238,13 +238,8 @@
 
   // in certain cases, we need to keep track of the number of elements checked.
   size_t num_checked  = 0,
-<<<<<<< HEAD
-         max_elements = storage_count_max_elements(left);
-  
-  bool (*eqeq)(const void*, const void*, const int, const int) = ElemEqEq[left->dtype][0];
-=======
-         max_elements = storage_count_max_elements(left->rank, left->shape);
->>>>>>> 159367dc
+
+	max_elements = storage_count_max_elements(left);
 
   if (!left->rows->first) {
     // Easy: both lists empty -- just compare default values
