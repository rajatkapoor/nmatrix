/////////////////////////////////////////////////////////////////////
// = NMatrix
//
// A linear algebra library for scientific computation in Ruby.
// NMatrix is part of SciRuby.
//
// NMatrix was originally inspired by and derived from NArray, by
// Masahiro Tanaka: http://narray.rubyforge.org
//
// == Copyright Information
//
// SciRuby is Copyright (c) 2010 - 2013, Ruby Science Foundation
// NMatrix is Copyright (c) 2013, Ruby Science Foundation
//
// Please see LICENSE.txt for additional copyright notices.
//
// == Contributing
//
// By contributing source code to SciRuby, you agree to be bound by
// our Contributor Agreement:
//
// * https://github.com/SciRuby/sciruby/wiki/Contributor-Agreement
//
// == list.c
//
// List-of-lists n-dimensional matrix storage. Uses singly-linked
// lists.

/*
 * Standard Includes
 */

#include <ruby.h>
#include <algorithm> // std::min
#include <iostream>

/*
 * Project Includes
 */

#include "types.h"

#include "data/data.h"

#include "common.h"
#include "list.h"

#include "util/math.h"
#include "util/sl_list.h"

/*
 * Macros
 */

/*
 * Global Variables
 */

namespace nm { namespace list_storage {

  /*
   * Forward Declarations
   */

  template <typename LDType, typename RDType>
    static LIST_STORAGE* cast_copy(const LIST_STORAGE* rhs, dtype_t new_dtype);

  template <typename LDType, typename RDType>
    static bool eqeq(const LIST_STORAGE* left, const LIST_STORAGE* right);

  template <ewop_t op, typename LDType, typename RDType>
    static void* ew_op(LIST* dest, const LIST* left, const void* l_default, const LIST* right, const void* r_default, const size_t* shape, size_t dim);

  template <ewop_t op, typename LDType, typename RDType>
    static void ew_op_prime(LIST* dest, LDType d_default, const LIST* left, LDType l_default, const LIST* right, RDType r_default, const size_t* shape, size_t last_level, size_t level);

  template <ewop_t op, typename LDType, typename RDType>
    static void ew_comp_prime(LIST* dest, uint8_t d_default, const LIST* left, LDType l_default, const LIST* right, RDType r_default, const size_t* shape, size_t last_level, size_t level);

} // end of namespace list_storage

extern "C" {

  /*
   * Functions
   */


  ////////////////
  // Lifecycle //
  ///////////////

  /*
   * Creates a list-of-lists(-of-lists-of-lists-etc) storage framework for a
   * matrix.
   *
   * Note: The pointers you pass in for shape and init_val become property of our
   * new storage. You don't need to free them, and you shouldn't re-use them.
   */
  LIST_STORAGE* nm_list_storage_create(dtype_t dtype, size_t* shape, size_t dim, void* init_val) {
    LIST_STORAGE* s;

    s = ALLOC( LIST_STORAGE );

    s->dim   = dim;
    s->shape = shape;
    s->dtype = dtype;

    s->offset = ALLOC_N(size_t, s->dim);
    memset(s->offset, 0, s->dim * sizeof(size_t));

    s->rows  = list::create();
    s->default_val = init_val;
    s->count = 1;
    s->src = s;

    return s;
  }

  /*
   * Documentation goes here.
   */
  void nm_list_storage_delete(STORAGE* s) {
    if (s) {
      LIST_STORAGE* storage = (LIST_STORAGE*)s;
      if (storage->count-- == 1) {
        list::del( storage->rows, storage->dim - 1 );

        free(storage->shape);
        free(storage->offset);
        free(storage->default_val);
        free(s);
      }
    }
  }

  /*
   * Documentation goes here.
   */
  void nm_list_storage_delete_ref(STORAGE* s) {
    if (s) {
      LIST_STORAGE* storage = (LIST_STORAGE*)s;

      nm_list_storage_delete( reinterpret_cast<STORAGE*>(storage->src ) );
      free(storage->shape);
      free(storage->offset);
      free(s);
    }
  }

  /*
   * Documentation goes here.
   */
  void nm_list_storage_mark(void* storage_base) {
    LIST_STORAGE* storage = (LIST_STORAGE*)storage_base;

    if (storage && storage->dtype == RUBYOBJ) {
      rb_gc_mark(*((VALUE*)(storage->default_val)));
      list::mark(storage->rows, storage->dim - 1);
    }
  }

  ///////////////
  // Accessors //
  ///////////////

  /*
   * Each stored iterator, brings along the indices
   */
  VALUE nm_list_each_stored_with_indices(VALUE nmatrix) {

    // If we don't have a block, return an enumerator.
    RETURN_ENUMERATOR(nmatrix, 0, 0);
    LIST_STORAGE* s = NM_STORAGE_LIST(nmatrix);
    // Create indices and initialize to zero
    size_t* coords = ALLOCA_N(size_t, s->dim);
    memset(coords, 0, sizeof(size_t) * s->dim);

    // Set up the LIST and NODE
    LIST* l = s->rows;
    NODE* curr = l->first;
    NODE* prev_curr ;
    VALUE ary = rb_ary_new();
    rb_define_variable("$nmatrix_temporary_for_testing", &nmatrix);
    rb_eval_string("puts $nmatrix_temporary_for_testing.pp");
    // Iterate along each row, returning the value and index for each non-default entry
    // REFERENCE TYPES: 
    /*
    std::cerr << "TYPES: " << std::endl;
    std::cerr << "\tNODE : " << typeid(NODE).hash_code() << std::endl;
    std::cerr << "\tNODE*: " << typeid(NODE*).hash_code() << std::endl;
    std::cerr << "\tLIST : " << typeid(LIST).hash_code() << std::endl;
    std::cerr << "\tLIST*: " << typeid(LIST*).hash_code() << std::endl;
    std::cerr << "\tVALUE  : " << typeid(VALUE).hash_code() << std::endl;
    std::cerr << "\tsize_t : " << typeid(size_t).hash_code() << std::endl;
    std::cerr << "\tVALUE* : " << typeid(VALUE*).hash_code() << std::endl;
    std::cerr << "\tsize_t*: " << typeid(size_t*).hash_code() << std::endl;
    std::cerr << "\tary: " << typeid(ary).hash_code() << std::endl;
    std::cerr << "\tl: " << typeid(l).hash_code() << std::endl;
    std::cerr << "\tcurr: " << typeid(curr).hash_code() << std::endl;
    */
    // Levels...
    while (curr) {
      NODE* subnode = reinterpret_cast<LIST*>(curr->val)->first;
      NODE* prev_node;
      std::cerr << "DESIRED OUTPUT: " << *reinterpret_cast<VALUE*>(reinterpret_cast<LIST*>(curr->val)->first->val) << ", " << curr->key << ", " << reinterpret_cast<LIST*>(curr->val)->first->key << std::endl;
      std::cerr << "DESIRED OUTPUT: " << *reinterpret_cast<VALUE*>(reinterpret_cast<LIST*>(curr->val)->first->next->val) << ", " << curr->key << ", " << reinterpret_cast<LIST*>(curr->val)->first->next->key << std::endl;
      curr = curr->next;
      rb_yield(ary);
      // Update the position
    }
    return nmatrix;
  }

  /*
   * Documentation goes here.
   */
  NODE* list_storage_get_single_node(LIST_STORAGE* s, SLICE* slice)
  {
    size_t r;
    LIST*  l = s->rows;
    NODE*  n;

    for (r = 0; r < s->dim; r++) {
      n = list::find(l, s->offset[r] + slice->coords[r]);
      if (n)  l = reinterpret_cast<LIST*>(n->val);
      else return NULL;
    }

    return n;
  }

<<<<<<< HEAD

  static LIST* slice_copy(const LIST_STORAGE *src, LIST *src_rows, size_t *coords, size_t *lengths, size_t n)
  {
    NODE *src_node;
    LIST *dst_rows = NULL;
    void *val = NULL;
    int key;

    dst_rows = list::create();
    src_node = src_rows->first;

    while (src_node) {
      key = src_node->key - (src->offset[n] + coords[n]);

      if (key >= 0 && (size_t)key < lengths[n]) {
        if (src->dim - n > 1) {
          val = slice_copy(src,  
              reinterpret_cast<LIST*>(src_node->val), 
              coords,
              lengths,
              n + 1);  

          if (val) 
            list::insert_with_copy(dst_rows, key, val, sizeof(LIST));          

        }
        else {
          list::insert_with_copy(dst_rows, key, src_node->val, DTYPE_SIZES[src->dtype]);
        }
=======
  return n;
}

/*
 * Each stored iterator, brings along the indices
 */
VALUE nm_list_each_stored_with_indices(VALUE nmatrix) {

  // If we don't have a block, return an enumerator.
  RETURN_SIZED_ENUMERATOR(nmatrix, 0, 0, 0);

  LIST_STORAGE* s = NM_STORAGE_LIST(nmatrix);
  // Create indices and initialize to zero
  size_t* coords = ALLOCA_N(size_t, s->dim);
  memset(coords, 0, sizeof(size_t) * s->dim);

  // Set up the LIST and NODE
  LIST* l = s->rows;
  NODE* curr = l->first;

  // Levels...
  while (curr) { // LOOPS through the rows
    NODE* subnode = reinterpret_cast<LIST*>(curr->val)->first;
    size_t row = curr->key;
    // Iterate along each row, yielding the val, row, col for each non-default entry
    while (subnode) {
      VALUE ary = rb_ary_new();
      size_t col = subnode->key;

      // Conditional type handling
      if (NM_DTYPE(nmatrix) == nm::RUBYOBJ) {
        rb_ary_push(ary, *reinterpret_cast<VALUE*>(subnode->val));
      } else {
        rb_ary_push(ary, rubyobj_from_cval((char*)(subnode->val ) , NM_DTYPE(nmatrix)).rval);
      }

      // Push the coordinate values into the ary
      rb_ary_push(ary, INT2FIX(row));
      rb_ary_push(ary, INT2FIX(col));

      // Yield the ary
      rb_yield(ary);

      // Update the col position
      subnode = subnode->next;
    }
    // Update the row node
    curr = curr->next;
  }
  return nmatrix;
}


static LIST* slice_copy(const LIST_STORAGE *src, LIST *src_rows, size_t *coords, size_t *lengths, size_t n) {
  NODE *src_node;
  LIST *dst_rows = NULL;
  void *val = NULL;
  int key;
  
  dst_rows = list::create();
  src_node = src_rows->first;

  while (src_node) {
    key = src_node->key - (src->offset[n] + coords[n]);
    
    if (key >= 0 && (size_t)key < lengths[n]) {
      if (src->dim - n > 1) {
        val = slice_copy(src,  
          reinterpret_cast<LIST*>(src_node->val), 
          coords,
          lengths,
          n + 1);  

        if (val) 
          list::insert_with_copy(dst_rows, key, val, sizeof(LIST));          
        
      }
      else {
        list::insert_with_copy(dst_rows, key, src_node->val, DTYPE_SIZES[src->dtype]);
>>>>>>> edd31196
      }

      src_node = src_node->next;
    }

    return dst_rows;
  }

  /*
   * Documentation goes here.
   */
  void* nm_list_storage_get(STORAGE* storage, SLICE* slice) {
    LIST_STORAGE* s = (LIST_STORAGE*)storage;
    LIST_STORAGE* ns = NULL;
    NODE* n;

    if (slice->single) {
      n = list_storage_get_single_node(s, slice); 
      return (n ? n->val : s->default_val);
    } 
    else {
      void *init_val = ALLOC_N(char, DTYPE_SIZES[s->dtype]);
      memcpy(init_val, s->default_val, DTYPE_SIZES[s->dtype]);

      size_t *shape = ALLOC_N(size_t, s->dim);
      memcpy(shape, slice->lengths, sizeof(size_t) * s->dim);

      ns = nm_list_storage_create(s->dtype, shape, s->dim, init_val);

      ns->rows = slice_copy(s, s->rows, slice->coords, slice->lengths, 0);
      return ns;
    }
  }

  /*
   * Get the contents of some set of coordinates. Note: Does not make a copy!
   * Don't free!
   */
  void* nm_list_storage_ref(STORAGE* storage, SLICE* slice) {
    LIST_STORAGE* s = (LIST_STORAGE*)storage;
    LIST_STORAGE* ns = NULL;
    NODE* n;

    //TODO: It needs a refactoring.
    if (slice->single) {
      n = list_storage_get_single_node(s, slice); 
      return (n ? n->val : s->default_val);
    } 
    else {
      ns = ALLOC( LIST_STORAGE );

      ns->dim = s->dim;
      ns->dtype = s->dtype;
      ns->offset     = ALLOC_N(size_t, ns->dim);
      ns->shape      = ALLOC_N(size_t, ns->dim);

      for (size_t i = 0; i < ns->dim; ++i) {
        ns->offset[i] = slice->coords[i] + s->offset[i];
        ns->shape[i]  = slice->lengths[i];
      }

      ns->rows = s->rows;
      ns->default_val = s->default_val;

      s->src->count++;
      ns->src = s->src;

      return ns;
    }
  }

  /*
   * Documentation goes here.
   *
   * TODO: Allow this function to accept an entire row and not just one value -- for slicing
   */
  void* nm_list_storage_insert(STORAGE* storage, SLICE* slice, void* val) {
    LIST_STORAGE* s = (LIST_STORAGE*)storage;
    // Pretend dims = 2
    // Then coords is going to be size 2
    // So we need to find out if some key already exists
    size_t r;
    NODE*  n;
    LIST*  l = s->rows;

    // drill down into the structure
    for (r = s->dim; r > 1; --r) {
      n = list::insert(l, false, s->offset[s->dim - r] + slice->coords[s->dim - r], list::create());
      l = reinterpret_cast<LIST*>(n->val);
    }

    n = list::insert(l, true, s->offset[s->dim - r] + slice->coords[s->dim - r], val);
    return n->val;
  }

  /*
   * Remove an item from list storage.
   */
  void* nm_list_storage_remove(STORAGE* storage, SLICE* slice) {
    LIST_STORAGE* s = (LIST_STORAGE*)storage;
    void* rm = NULL;

    // This returns a boolean, which will indicate whether s->rows is empty.
    // We can safely ignore it, since we never want to delete s->rows until
    // it's time to destroy the LIST_STORAGE object.
    list::remove_recursive(s->rows, slice->coords, s->offset, 0, s->dim, rm);

    return rm;
  }

  ///////////
  // Tests //
  ///////////

  /*
   * Comparison of contents for list storage.
   */
  bool nm_list_storage_eqeq(const STORAGE* left, const STORAGE* right) {
    NAMED_LR_DTYPE_TEMPLATE_TABLE(ttable, nm::list_storage::eqeq, bool, const LIST_STORAGE* left, const LIST_STORAGE* right);

    return ttable[left->dtype][right->dtype]((const LIST_STORAGE*)left, (const LIST_STORAGE*)right);
  }

  //////////
  // Math //
  //////////

  /*
   * Element-wise operations for list storage.
   *
   * If a scalar is given, a temporary matrix is created with that scalar as a default value.
   */
  STORAGE* nm_list_storage_ew_op(nm::ewop_t op, const STORAGE* left, const STORAGE* right, VALUE scalar) {
    // rb_raise(rb_eNotImpError, "elementwise operations for list storage currently broken");

    bool cleanup = false;
    LIST_STORAGE *r, *new_l;
    const LIST_STORAGE* l = reinterpret_cast<const LIST_STORAGE*>(left);

    if (!right) { // need to build a right-hand matrix temporarily, with default value of 'scalar'

      dtype_t scalar_dtype  = nm_dtype_guess(scalar);
      void* scalar_init     = rubyobj_to_cval(scalar, scalar_dtype);

      size_t* shape         = ALLOC_N(size_t, l->dim);
      memcpy(shape, left->shape, sizeof(size_t) * l->dim);

      r = nm_list_storage_create(scalar_dtype, shape, l->dim, scalar_init);

      cleanup = true;

    } else {

      r = reinterpret_cast<LIST_STORAGE*>(const_cast<STORAGE*>(right));

    }

    // We may need to upcast our arguments to the same type.
    dtype_t new_dtype = Upcast[left->dtype][r->dtype];

    // Make sure we allocate a byte-storing matrix for comparison operations; otherwise, use the argument dtype (new_dtype)
    dtype_t result_dtype = static_cast<uint8_t>(op) < NUM_NONCOMP_EWOPS ? new_dtype : BYTE;

    OP_LR_DTYPE_TEMPLATE_TABLE(nm::list_storage::ew_op, void*, LIST* dest, const LIST* left, const void* l_default, const LIST* right, const void* r_default, const size_t* shape, size_t dim);

    // Allocate a new shape array for the resulting matrix.
    size_t* new_shape = ALLOC_N(size_t, l->dim);
    memcpy(new_shape, left->shape, sizeof(size_t) * l->dim);

    // Create the result matrix.
    LIST_STORAGE* result = nm_list_storage_create(result_dtype, new_shape, left->dim, NULL);

    /*
     * Call the templated elementwise multiplication function and set the default
     * value for the resulting matrix.
     */
    if (new_dtype != left->dtype) {
      // Upcast the left-hand side if necessary.
      new_l = reinterpret_cast<LIST_STORAGE*>(nm_list_storage_cast_copy(l, new_dtype));

      result->default_val =
        ttable[op][new_l->dtype][r->dtype](result->rows, new_l->rows, new_l->default_val, r->rows, r->default_val, result->shape, result->dim);

      // Delete the temporary left-hand side matrix.
      nm_list_storage_delete(reinterpret_cast<STORAGE*>(new_l));

    } else {
      result->default_val =
        ttable[op][left->dtype][r->dtype](result->rows, l->rows, l->default_val, r->rows, r->default_val, result->shape, result->dim);
    }

    // If we created a temporary scalar matrix (for matrix-scalar operations), we now need to delete it.
    if (cleanup) {
      nm_list_storage_delete(reinterpret_cast<STORAGE*>(r));
    }

    return result;
  }


  /*
   * List storage matrix multiplication.
   */
  STORAGE* nm_list_storage_matrix_multiply(const STORAGE_PAIR& casted_storage, size_t* resulting_shape, bool vector) {
    free(resulting_shape);
    rb_raise(rb_eNotImpError, "multiplication not implemented for list-of-list matrices");
    return NULL;
    //DTYPE_TEMPLATE_TABLE(dense_storage::matrix_multiply, NMATRIX*, STORAGE_PAIR, size_t*, bool);

    //return ttable[reinterpret_cast<DENSE_STORAGE*>(casted_storage.left)->dtype](casted_storage, resulting_shape, vector);
  }


  /*
   * List storage to Hash conversion. Uses Hashes with default values, so you can continue to pretend
   * it's a sparse matrix.
   */
  VALUE nm_list_storage_to_hash(const LIST_STORAGE* s, const dtype_t dtype) {

    // Get the default value for the list storage.
    VALUE default_value = rubyobj_from_cval(s->default_val, dtype).rval;

    // Recursively copy each dimension of the matrix into a nested hash.
    return nm_list_copy_to_hash(s->rows, dtype, s->dim - 1, default_value);
  }

  /////////////
  // Utility //
  /////////////

  /*
   * Recursively count the non-zero elements in a list storage object.
   */
  size_t nm_list_storage_count_elements_r(const LIST* l, size_t recursions) {
    size_t count = 0;
    NODE* curr = l->first;

    if (recursions) {
      while (curr) {
        count += nm_list_storage_count_elements_r(reinterpret_cast<const LIST*>(curr->val), recursions - 1);
        curr   = curr->next;
      }

    } else {
      while (curr) {
        ++count;
        curr = curr->next;
      }
    }

    return count;
  }

  /*
   * Count non-diagonal non-zero elements.
   */
  size_t nm_list_storage_count_nd_elements(const LIST_STORAGE* s) {
    NODE *i_curr, *j_curr;
    size_t count = 0;

    if (s->dim != 2) {
      rb_raise(rb_eNotImpError, "non-diagonal element counting only defined for dim = 2");
    }

    for (i_curr = s->rows->first; i_curr; i_curr = i_curr->next) {
      int i = i_curr->key - s->offset[0];
      if (i < 0 || i >= (int)s->shape[0]) continue;

      for (j_curr = ((LIST*)(i_curr->val))->first; j_curr; j_curr = j_curr->next) {
        int j = j_curr->key - s->offset[1];
        if (j < 0 || j >= (int)s->shape[1]) continue;

        if (i != j)    ++count;
      }
    }

    return count;
  }

  /////////////////////////
  // Copying and Casting //
  /////////////////////////
  //
  /*
   * List storage copy constructor C access.
   */

  LIST_STORAGE* nm_list_storage_copy(const LIST_STORAGE* rhs)
  {
    size_t *shape = ALLOC_N(size_t, rhs->dim);
    memcpy(shape, rhs->shape, sizeof(size_t) * rhs->dim);

    void *init_val = ALLOC_N(char, DTYPE_SIZES[rhs->dtype]);
    memcpy(init_val, rhs->default_val, DTYPE_SIZES[rhs->dtype]);

    LIST_STORAGE* lhs = nm_list_storage_create(rhs->dtype, shape, rhs->dim, init_val);

    lhs->rows = slice_copy(rhs, rhs->rows, lhs->offset, lhs->shape, 0);

    return lhs;
  }

  /*
   * List storage copy constructor C access with casting.
   */
  STORAGE* nm_list_storage_cast_copy(const STORAGE* rhs, dtype_t new_dtype) {
    NAMED_LR_DTYPE_TEMPLATE_TABLE(ttable, nm::list_storage::cast_copy, LIST_STORAGE*, const LIST_STORAGE* rhs, dtype_t new_dtype);

    return (STORAGE*)ttable[new_dtype][rhs->dtype]((LIST_STORAGE*)rhs, new_dtype);
  }


  /* Each stored iterator, brings along the indices
   * List storage copy constructor for transposing.
   */
  STORAGE* nm_list_storage_copy_transposed(const STORAGE* rhs_base) {
    rb_raise(rb_eNotImpError, "list storage transpose not yet implemented");
    return NULL;
  }


} // end of extern "C" block


/////////////////////////
// Templated Functions //
/////////////////////////

namespace list_storage {

  /*
   * List storage copy constructor for changing dtypes.
   */
  template <typename LDType, typename RDType>
    static LIST_STORAGE* cast_copy(const LIST_STORAGE* rhs, dtype_t new_dtype) {

      // allocate and copy shape
      size_t* shape = ALLOC_N(size_t, rhs->dim);
      memcpy(shape, rhs->shape, rhs->dim * sizeof(size_t));

      // copy default value
      LDType* default_val = ALLOC_N(LDType, 1);
      *default_val = *reinterpret_cast<RDType*>(rhs->default_val);

      LIST_STORAGE* lhs = nm_list_storage_create(new_dtype, shape, rhs->dim, default_val);
      lhs->rows         = list::create();

      // TODO: Needs optimization. When matrix is reference it is copped twice.
      if (rhs->src == rhs) 
        list::cast_copy_contents<LDType, RDType>(lhs->rows, rhs->rows, rhs->dim - 1);
      else {
        LIST_STORAGE *tmp = nm_list_storage_copy(rhs);
        list::cast_copy_contents<LDType, RDType>(lhs->rows, tmp->rows, rhs->dim - 1);
        nm_list_storage_delete(tmp);
      }

      return lhs;
    }


  /*
   * Do these two dense matrices of the same dtype have exactly the same
   * contents?
   */
  template <typename LDType, typename RDType>
    bool eqeq(const LIST_STORAGE* left, const LIST_STORAGE* right) {
      bool result;

      // in certain cases, we need to keep track of the number of elements checked.
      size_t num_checked  = 0,
             max_elements = nm_storage_count_max_elements(left);
      LIST_STORAGE *tmp1 = NULL, *tmp2 = NULL;

      if (!left->rows->first) {
        // Easy: both lists empty -- just compare default values
        if (!right->rows->first) {
          return *reinterpret_cast<LDType*>(left->default_val) == *reinterpret_cast<RDType*>(right->default_val);

        } else if (!list::eqeq_value<RDType,LDType>(right->rows, reinterpret_cast<LDType*>(left->default_val), left->dim-1, num_checked)) {
          // Left empty, right not empty. Do all values in right == left->default_val?
          return false;

        } else if (num_checked < max_elements) {
          // If the matrix isn't full, we also need to compare default values.
          return *reinterpret_cast<LDType*>(left->default_val) == *reinterpret_cast<RDType*>(right->default_val);
        }

      } else if (!right->rows->first) {
        // fprintf(stderr, "!right->rows true\n");
        // Right empty, left not empty. Do all values in left == right->default_val?
        if (!list::eqeq_value<LDType,RDType>(left->rows, reinterpret_cast<RDType*>(right->default_val), left->dim-1, num_checked)) {
          return false;

        } else if (num_checked < max_elements) {
          // If the matrix isn't full, we also need to compare default values.
          return *reinterpret_cast<LDType*>(left->default_val) == *reinterpret_cast<RDType*>(right->default_val);
        }

      } else {
        // fprintf(stderr, "both matrices have entries\n");
        // Hardest case. Compare lists node by node. Let's make it simpler by requiring that both have the same default value

        // left is reference
        if (left->src != left && right->src == right) {
          tmp1 = nm_list_storage_copy(left);
          result = list::eqeq<LDType,RDType>(tmp1->rows, right->rows, reinterpret_cast<LDType*>(left->default_val), reinterpret_cast<RDType*>(right->default_val), left->dim-1, num_checked);
          nm_list_storage_delete(tmp1);
        } 
        // right is reference
        if (left->src == left && right->src != right) {
          tmp2 = nm_list_storage_copy(right);
          result = list::eqeq<LDType,RDType>(left->rows, tmp2->rows, reinterpret_cast<LDType*>(left->default_val), reinterpret_cast<RDType*>(right->default_val), left->dim-1, num_checked);
          nm_list_storage_delete(tmp2);
        } 
        // both are references
        if (left->src != left && right->src != right) {
          tmp1 = nm_list_storage_copy(left);
          tmp2 = nm_list_storage_copy(right);
          result = list::eqeq<LDType,RDType>(tmp1->rows, tmp2->rows, reinterpret_cast<LDType*>(left->default_val), reinterpret_cast<RDType*>(right->default_val), left->dim-1, num_checked);
          nm_list_storage_delete(tmp1);
          nm_list_storage_delete(tmp2);
        }
        // both are normal matricies
        if (left->src == left && right->src == right) 
          result = list::eqeq<LDType,RDType>(left->rows, right->rows, reinterpret_cast<LDType*>(left->default_val), reinterpret_cast<RDType*>(right->default_val), left->dim-1, num_checked);

        if (!result){
          return result;
        } else if (num_checked < max_elements) {
          return *reinterpret_cast<LDType*>(left->default_val) == *reinterpret_cast<RDType*>(right->default_val);
        }
      }

      return true;
    }

  /*
   * List storage element-wise operations (including comparisons).
   */
  template <ewop_t op, typename LDType, typename RDType>
    static void* ew_op(LIST* dest, const LIST* left, const void* l_default, const LIST* right, const void* r_default, const size_t* shape, size_t dim) {

      if (static_cast<uint8_t>(op) < NUM_NONCOMP_EWOPS) {

        /*
         * Allocate space for, and calculate, the default value for the destination
         * matrix.
         */
        LDType* d_default_mem = ALLOC(LDType);
        *d_default_mem = ew_op_switch<op, LDType, RDType>(*reinterpret_cast<const LDType*>(l_default), *reinterpret_cast<const RDType*>(r_default));

        // Now that setup is done call the actual elementwise operation function.
        ew_op_prime<op, LDType, RDType>(dest, *reinterpret_cast<const LDType*>(d_default_mem),
            left, *reinterpret_cast<const LDType*>(l_default),
            right, *reinterpret_cast<const RDType*>(r_default),
            shape, dim - 1, 0);

        // Return a pointer to the destination matrix's default value.
        return d_default_mem;

      } else { // Handle comparison operations in a similar manner.
        /*
         * Allocate a byte for default, and set default value to 0.
         */
        uint8_t* d_default_mem = ALLOC(uint8_t);
        *d_default_mem = 0;
        switch (op) {
          case EW_EQEQ:
            *d_default_mem = *reinterpret_cast<const LDType*>(l_default) == *reinterpret_cast<const RDType*>(r_default);
            break;

          case EW_NEQ:
            *d_default_mem = *reinterpret_cast<const LDType*>(l_default) != *reinterpret_cast<const RDType*>(r_default);
            break;

          case EW_LT:
            *d_default_mem = *reinterpret_cast<const LDType*>(l_default) < *reinterpret_cast<const RDType*>(r_default);
            break;

          case EW_GT:
            *d_default_mem = *reinterpret_cast<const LDType*>(l_default) > *reinterpret_cast<const RDType*>(r_default);
            break;

          case EW_LEQ:
            *d_default_mem = *reinterpret_cast<const LDType*>(l_default) <= *reinterpret_cast<const RDType*>(r_default);
            break;

          case EW_GEQ:
            *d_default_mem = *reinterpret_cast<const LDType*>(l_default) >= *reinterpret_cast<const RDType*>(r_default);
            break;

          default:
            rb_raise(rb_eStandardError, "this should not happen");
        }

        // Now that setup is done call the actual elementwise comparison function.
        ew_comp_prime<op, LDType, RDType>(dest, *reinterpret_cast<const uint8_t*>(d_default_mem),
            left, *reinterpret_cast<const LDType*>(l_default),
            right, *reinterpret_cast<const RDType*>(r_default),
            shape, dim - 1, 0);

        // Return a pointer to the destination matrix's default value.
        return d_default_mem;
      }
    }


  /*
   * List storage element-wise comparisons, recursive helper.
   */
  template <ewop_t op, typename LDType, typename RDType>
    static void ew_comp_prime(LIST* dest, uint8_t d_default, const LIST* left, LDType l_default, const LIST* right, RDType r_default, const size_t* shape, size_t last_level, size_t level) {

      static LIST EMPTY_LIST = {NULL};

      size_t index;

      uint8_t tmp_result;

      LIST* new_level = NULL;

      NODE* l_node    = left->first,
        * r_node    = right->first,
        * dest_node  = NULL;

      for (index = 0; index < shape[level]; ++index) {
        if (l_node == NULL and r_node == NULL) {
          /*
           * Both source lists are now empty.  Because the default value of the
           * destination is already set appropriately we can now return.
           */

          return;

        } else {
          // At least one list still has entries.

          if (l_node == NULL and r_node->key == index) {
            /*
             * One source list is empty, but the index has caught up to the key of
             * the other list.
             */

            if (level == last_level) {
              switch (op) {
                case EW_EQEQ:
                  tmp_result = (uint8_t)(l_default == *reinterpret_cast<RDType*>(r_node->val));
                  break;

                case EW_NEQ:
                  tmp_result = (uint8_t)(l_default != *reinterpret_cast<RDType*>(r_node->val));
                  break;

                case EW_LT:
                  tmp_result = (uint8_t)(l_default < *reinterpret_cast<RDType*>(r_node->val));
                  break;

                case EW_GT:
                  tmp_result = (uint8_t)(l_default > *reinterpret_cast<RDType*>(r_node->val));
                  break;

                case EW_LEQ:
                  tmp_result = (uint8_t)(l_default <= *reinterpret_cast<RDType*>(r_node->val));
                  break;

                case EW_GEQ:
                  tmp_result = (uint8_t)(l_default >= *reinterpret_cast<RDType*>(r_node->val));
                  break;

                default:
                  rb_raise(rb_eStandardError, "This should not happen.");
              }

              if (tmp_result != d_default) {
                dest_node = nm::list::insert_helper(dest, dest_node, index, tmp_result);
              }

            } else {
              new_level = nm::list::create();
              dest_node = nm::list::insert_helper(dest, dest_node, index, new_level);

              ew_comp_prime<op, LDType, RDType>(new_level, d_default, &EMPTY_LIST, l_default,
                  reinterpret_cast<LIST*>(r_node->val), r_default,
                  shape, last_level, level + 1);
            }

            r_node = r_node->next;

          } else if (r_node == NULL and l_node->key == index) {
            /*
             * One source list is empty, but the index has caught up to the key of
             * the other list.
             */

            if (level == last_level) {
              switch (op) {
                case EW_EQEQ:
                  tmp_result = (uint8_t)(*reinterpret_cast<LDType*>(l_node->val) == r_default);
                  break;

                case EW_NEQ:
                  tmp_result = (uint8_t)(*reinterpret_cast<LDType*>(l_node->val) != r_default);
                  break;

                case EW_LT:
                  tmp_result = (uint8_t)(*reinterpret_cast<LDType*>(l_node->val) < r_default);
                  break;

                case EW_GT:
                  tmp_result = (uint8_t)(*reinterpret_cast<LDType*>(l_node->val) > r_default);
                  break;

                case EW_LEQ:
                  tmp_result = (uint8_t)(*reinterpret_cast<LDType*>(l_node->val) <= r_default);
                  break;

                case EW_GEQ:
                  tmp_result = (uint8_t)(*reinterpret_cast<LDType*>(l_node->val) >= r_default);
                  break;

                default:
                  rb_raise(rb_eStandardError, "this should not happen");
              }

              if (tmp_result != d_default) {
                dest_node = nm::list::insert_helper(dest, dest_node, index, tmp_result);
              }

            } else {
              new_level = nm::list::create();
              dest_node = nm::list::insert_helper(dest, dest_node, index, new_level);

              ew_comp_prime<op, LDType, RDType>(new_level, d_default,
                  reinterpret_cast<LIST*>(l_node->val), l_default,
                  &EMPTY_LIST, r_default,
                  shape, last_level, level + 1);
            }

            l_node = l_node->next;

          } else if (l_node != NULL and r_node != NULL and index == std::min(l_node->key, r_node->key)) {
            /*
             * Neither list is empty and our index has caught up to one of the
             * source lists.
             */

            if (l_node->key == r_node->key) {

              if (level == last_level) {
                switch (op) {
                  case EW_EQEQ:
                    tmp_result = (uint8_t)(*reinterpret_cast<LDType*>(l_node->val) == *reinterpret_cast<RDType*>(r_node->val));
                    break;

                  case EW_NEQ:
                    tmp_result = (uint8_t)(*reinterpret_cast<LDType*>(l_node->val) != *reinterpret_cast<RDType*>(r_node->val));
                    break;

                  case EW_LT:
                    tmp_result = (uint8_t)(*reinterpret_cast<LDType*>(l_node->val) < *reinterpret_cast<RDType*>(r_node->val));
                    break;

                  case EW_GT:
                    tmp_result = (uint8_t)(*reinterpret_cast<LDType*>(l_node->val) > *reinterpret_cast<RDType*>(r_node->val));
                    break;

                  case EW_LEQ:
                    tmp_result = (uint8_t)(*reinterpret_cast<LDType*>(l_node->val) <= *reinterpret_cast<RDType*>(r_node->val));
                    break;

                  case EW_GEQ:
                    tmp_result = (uint8_t)(*reinterpret_cast<LDType*>(l_node->val) >= *reinterpret_cast<RDType*>(r_node->val));
                    break;

                  default:
                    rb_raise(rb_eStandardError, "this should not happen");
                }

                if (tmp_result != d_default) {
                  dest_node = nm::list::insert_helper(dest, dest_node, index, tmp_result);
                }

              } else {
                new_level = nm::list::create();
                dest_node = nm::list::insert_helper(dest, dest_node, index, new_level);

                ew_comp_prime<op, LDType, RDType>(new_level, d_default,
                    reinterpret_cast<LIST*>(l_node->val), l_default,
                    reinterpret_cast<LIST*>(r_node->val), r_default,
                    shape, last_level, level + 1);
              }

              l_node = l_node->next;
              r_node = r_node->next;

            } else if (l_node->key < r_node->key) {
              // Advance the left node knowing that the default value is OK.

              l_node = l_node->next;

            } else /* if (l_node->key > r_node->key) */ {
              // Advance the right node knowing that the default value is OK.

              r_node = r_node->next;
            }

          } else {
            /*
             * Our index needs to catch up but the default value is OK.  This
             * conditional is here only for documentation and should be optimized
             * out.
             */
          }
        }
      }
    }



  /*
   * List storage element-wise operations, recursive helper.
   */
  template <ewop_t op, typename LDType, typename RDType>
    static void ew_op_prime(LIST* dest, LDType d_default, const LIST* left, LDType l_default, const LIST* right, RDType r_default, const size_t* shape, size_t last_level, size_t level) {

      static LIST EMPTY_LIST = {NULL};

      size_t index;

      LDType tmp_result;

      LIST* new_level = NULL;

      NODE* l_node    = left->first,
        * r_node    = right->first,
        * dest_node  = NULL;

      for (index = 0; index < shape[level]; ++index) {
        if (l_node == NULL and r_node == NULL) {
          /*
           * Both source lists are now empty.  Because the default value of the
           * destination is already set appropriately we can now return.
           */

          return;

        } else {
          // At least one list still has entries.

          if (op == EW_MUL) {
            // Special cases for multiplication.

            if (l_node == NULL and (l_default == 0 and d_default == 0)) {
              /* 
               * The left hand list has run out of elements.  We don't need to add new
               * values to the destination if l_default and d_default are both 0.
               */

              return;

            } else if (r_node == NULL and (r_default == 0 and d_default == 0)) {
              /*
               * The right hand list has run out of elements.  We don't need to add new
               * values to the destination if r_default and d_default are both 0.
               */

              return;
            }

          } else if (op == EW_DIV) {
            // Special cases for division.

            if (l_node == NULL and (l_default == 0 and d_default == 0)) {
              /* 
               * The left hand list has run out of elements.  We don't need to add new
               * values to the destination if l_default and d_default are both 0.
               */

              return;

            } else if (r_node == NULL and (r_default == 0 and d_default == 0)) {
              /*
               * The right hand list has run out of elements.  If the r_default
               * value is 0 any further division will result in a SIGFPE.
               */

              rb_raise(rb_eZeroDivError, "Cannot divide type by 0, would throw SIGFPE.");
            }

            // TODO: Add optimizations for addition and subtraction.

          }

          // We need to continue processing the lists.

          if (l_node == NULL and r_node->key == index) {
            /*
             * One source list is empty, but the index has caught up to the key of
             * the other list.
             */

            if (level == last_level) {
              tmp_result = ew_op_switch<op, LDType, RDType>(l_default, *reinterpret_cast<RDType*>(r_node->val));
              std::cerr << "1. tmp_result = " << tmp_result << std::endl;

              if (tmp_result != d_default) {
                dest_node = nm::list::insert_helper(dest, dest_node, index, tmp_result);
              }

            } else {
              new_level = nm::list::create();
              dest_node = nm::list::insert_helper(dest, dest_node, index, new_level);

              ew_op_prime<op, LDType, RDType>(new_level, d_default,  &EMPTY_LIST, l_default,
                  reinterpret_cast<LIST*>(r_node->val), r_default,
                  shape, last_level, level + 1);
            }

            r_node = r_node->next;

          } else if (r_node == NULL and l_node->key == index) {
            /*
             * One source list is empty, but the index has caught up to the key of
             * the other list.
             */

            if (level == last_level) {
              tmp_result = ew_op_switch<op, LDType, RDType>(*reinterpret_cast<LDType*>(l_node->val), r_default);
              std::cerr << "2. tmp_result = " << tmp_result << std::endl;

              if (tmp_result != d_default) {
                dest_node = nm::list::insert_helper(dest, dest_node, index, tmp_result);
              }

            } else {
              new_level = nm::list::create();
              dest_node = nm::list::insert_helper(dest, dest_node, index, new_level);

              ew_op_prime<op, LDType, RDType>(new_level, d_default,  reinterpret_cast<LIST*>(l_node->val), l_default,
                  &EMPTY_LIST, r_default,  shape, last_level, level + 1);
            }

            l_node = l_node->next;

          } else if (l_node != NULL and r_node != NULL and index == std::min(l_node->key, r_node->key)) {
            /*
             * Neither list is empty and our index has caught up to one of the
             * source lists.
             */

            if (l_node->key == r_node->key) {

              if (level == last_level) {
                tmp_result = ew_op_switch<op, LDType, RDType>(*reinterpret_cast<LDType*>(l_node->val),*reinterpret_cast<RDType*>(r_node->val));
                std::cerr << "3. tmp_result = " << tmp_result << std::endl;

                if (tmp_result != d_default) {
                  dest_node = nm::list::insert_helper(dest, dest_node, index, tmp_result);
                }

              } else {
                new_level = nm::list::create();
                dest_node = nm::list::insert_helper(dest, dest_node, index, new_level);

                ew_op_prime<op, LDType, RDType>(new_level, d_default,
                    reinterpret_cast<LIST*>(l_node->val), l_default,
                    reinterpret_cast<LIST*>(r_node->val), r_default,
                    shape, last_level, level + 1);
              }

              l_node = l_node->next;
              r_node = r_node->next;

            } else if (l_node->key < r_node->key) {
              // Advance the left node knowing that the default value is OK.

              l_node = l_node->next;

            } else /* if (l_node->key > r_node->key) */ {
              // Advance the right node knowing that the default value is OK.

              r_node = r_node->next;
            }

          } else {
            /*
             * Our index needs to catch up but the default value is OK.  This
             * conditional is here only for documentation and should be optimized
             * out.
             */
          }
        }
      }
    }

}} // end of namespace nm::list_storage
<|MERGE_RESOLUTION|>--- conflicted
+++ resolved
@@ -9,8 +9,8 @@
 //
 // == Copyright Information
 //
-// SciRuby is Copyright (c) 2010 - 2013, Ruby Science Foundation
-// NMatrix is Copyright (c) 2013, Ruby Science Foundation
+// SciRuby is Copyright (c) 2010 - 2012, Ruby Science Foundation
+// NMatrix is Copyright (c) 2012, Ruby Science Foundation
 //
 // Please see LICENSE.txt for additional copyright notices.
 //
@@ -58,209 +58,127 @@
 
 namespace nm { namespace list_storage {
 
-  /*
-   * Forward Declarations
-   */
-
-  template <typename LDType, typename RDType>
-    static LIST_STORAGE* cast_copy(const LIST_STORAGE* rhs, dtype_t new_dtype);
-
-  template <typename LDType, typename RDType>
-    static bool eqeq(const LIST_STORAGE* left, const LIST_STORAGE* right);
-
-  template <ewop_t op, typename LDType, typename RDType>
-    static void* ew_op(LIST* dest, const LIST* left, const void* l_default, const LIST* right, const void* r_default, const size_t* shape, size_t dim);
-
-  template <ewop_t op, typename LDType, typename RDType>
-    static void ew_op_prime(LIST* dest, LDType d_default, const LIST* left, LDType l_default, const LIST* right, RDType r_default, const size_t* shape, size_t last_level, size_t level);
-
-  template <ewop_t op, typename LDType, typename RDType>
-    static void ew_comp_prime(LIST* dest, uint8_t d_default, const LIST* left, LDType l_default, const LIST* right, RDType r_default, const size_t* shape, size_t last_level, size_t level);
+/*
+ * Forward Declarations
+ */
+
+template <typename LDType, typename RDType>
+static LIST_STORAGE* cast_copy(const LIST_STORAGE* rhs, dtype_t new_dtype);
+
+template <typename LDType, typename RDType>
+static bool eqeq(const LIST_STORAGE* left, const LIST_STORAGE* right);
+
+template <ewop_t op, typename LDType, typename RDType>
+static void* ew_op(LIST* dest, const LIST* left, const void* l_default, const LIST* right, const void* r_default, const size_t* shape, size_t dim);
+
+template <ewop_t op, typename LDType, typename RDType>
+static void ew_op_prime(LIST* dest, LDType d_default, const LIST* left, LDType l_default, const LIST* right, RDType r_default, const size_t* shape, size_t last_level, size_t level);
+
+template <ewop_t op, typename LDType, typename RDType>
+static void ew_comp_prime(LIST* dest, uint8_t d_default, const LIST* left, LDType l_default, const LIST* right, RDType r_default, const size_t* shape, size_t last_level, size_t level);
 
 } // end of namespace list_storage
 
 extern "C" {
 
-  /*
-   * Functions
-   */
-
-
-  ////////////////
-  // Lifecycle //
-  ///////////////
-
-  /*
-   * Creates a list-of-lists(-of-lists-of-lists-etc) storage framework for a
-   * matrix.
-   *
-   * Note: The pointers you pass in for shape and init_val become property of our
-   * new storage. You don't need to free them, and you shouldn't re-use them.
-   */
-  LIST_STORAGE* nm_list_storage_create(dtype_t dtype, size_t* shape, size_t dim, void* init_val) {
-    LIST_STORAGE* s;
-
-    s = ALLOC( LIST_STORAGE );
-
-    s->dim   = dim;
-    s->shape = shape;
-    s->dtype = dtype;
-
-    s->offset = ALLOC_N(size_t, s->dim);
-    memset(s->offset, 0, s->dim * sizeof(size_t));
-
-    s->rows  = list::create();
-    s->default_val = init_val;
-    s->count = 1;
-    s->src = s;
-
-    return s;
-  }
-
-  /*
-   * Documentation goes here.
-   */
-  void nm_list_storage_delete(STORAGE* s) {
-    if (s) {
-      LIST_STORAGE* storage = (LIST_STORAGE*)s;
-      if (storage->count-- == 1) {
-        list::del( storage->rows, storage->dim - 1 );
-
-        free(storage->shape);
-        free(storage->offset);
-        free(storage->default_val);
-        free(s);
-      }
-    }
-  }
-
-  /*
-   * Documentation goes here.
-   */
-  void nm_list_storage_delete_ref(STORAGE* s) {
-    if (s) {
-      LIST_STORAGE* storage = (LIST_STORAGE*)s;
-
-      nm_list_storage_delete( reinterpret_cast<STORAGE*>(storage->src ) );
+/*
+ * Functions
+ */
+
+
+////////////////
+// Lifecycle //
+///////////////
+
+/*
+ * Creates a list-of-lists(-of-lists-of-lists-etc) storage framework for a
+ * matrix.
+ *
+ * Note: The pointers you pass in for shape and init_val become property of our
+ * new storage. You don't need to free them, and you shouldn't re-use them.
+ */
+LIST_STORAGE* nm_list_storage_create(dtype_t dtype, size_t* shape, size_t dim, void* init_val) {
+  LIST_STORAGE* s;
+
+  s = ALLOC( LIST_STORAGE );
+
+  s->dim   = dim;
+  s->shape = shape;
+  s->dtype = dtype;
+
+  s->offset = ALLOC_N(size_t, s->dim);
+  memset(s->offset, 0, s->dim * sizeof(size_t));
+
+  s->rows  = list::create();
+  s->default_val = init_val;
+  s->count = 1;
+  s->src = s;
+
+  return s;
+}
+
+/*
+ * Documentation goes here.
+ */
+void nm_list_storage_delete(STORAGE* s) {
+  if (s) {
+    LIST_STORAGE* storage = (LIST_STORAGE*)s;
+    if (storage->count-- == 1) {
+      list::del( storage->rows, storage->dim - 1 );
+
       free(storage->shape);
       free(storage->offset);
+      free(storage->default_val);
       free(s);
     }
   }
-
-  /*
-   * Documentation goes here.
-   */
-  void nm_list_storage_mark(void* storage_base) {
-    LIST_STORAGE* storage = (LIST_STORAGE*)storage_base;
-
-    if (storage && storage->dtype == RUBYOBJ) {
-      rb_gc_mark(*((VALUE*)(storage->default_val)));
-      list::mark(storage->rows, storage->dim - 1);
-    }
-  }
-
-  ///////////////
-  // Accessors //
-  ///////////////
-
-  /*
-   * Each stored iterator, brings along the indices
-   */
-  VALUE nm_list_each_stored_with_indices(VALUE nmatrix) {
-
-    // If we don't have a block, return an enumerator.
-    RETURN_ENUMERATOR(nmatrix, 0, 0);
-    LIST_STORAGE* s = NM_STORAGE_LIST(nmatrix);
-    // Create indices and initialize to zero
-    size_t* coords = ALLOCA_N(size_t, s->dim);
-    memset(coords, 0, sizeof(size_t) * s->dim);
-
-    // Set up the LIST and NODE
-    LIST* l = s->rows;
-    NODE* curr = l->first;
-    NODE* prev_curr ;
-    VALUE ary = rb_ary_new();
-    rb_define_variable("$nmatrix_temporary_for_testing", &nmatrix);
-    rb_eval_string("puts $nmatrix_temporary_for_testing.pp");
-    // Iterate along each row, returning the value and index for each non-default entry
-    // REFERENCE TYPES: 
-    /*
-    std::cerr << "TYPES: " << std::endl;
-    std::cerr << "\tNODE : " << typeid(NODE).hash_code() << std::endl;
-    std::cerr << "\tNODE*: " << typeid(NODE*).hash_code() << std::endl;
-    std::cerr << "\tLIST : " << typeid(LIST).hash_code() << std::endl;
-    std::cerr << "\tLIST*: " << typeid(LIST*).hash_code() << std::endl;
-    std::cerr << "\tVALUE  : " << typeid(VALUE).hash_code() << std::endl;
-    std::cerr << "\tsize_t : " << typeid(size_t).hash_code() << std::endl;
-    std::cerr << "\tVALUE* : " << typeid(VALUE*).hash_code() << std::endl;
-    std::cerr << "\tsize_t*: " << typeid(size_t*).hash_code() << std::endl;
-    std::cerr << "\tary: " << typeid(ary).hash_code() << std::endl;
-    std::cerr << "\tl: " << typeid(l).hash_code() << std::endl;
-    std::cerr << "\tcurr: " << typeid(curr).hash_code() << std::endl;
-    */
-    // Levels...
-    while (curr) {
-      NODE* subnode = reinterpret_cast<LIST*>(curr->val)->first;
-      NODE* prev_node;
-      std::cerr << "DESIRED OUTPUT: " << *reinterpret_cast<VALUE*>(reinterpret_cast<LIST*>(curr->val)->first->val) << ", " << curr->key << ", " << reinterpret_cast<LIST*>(curr->val)->first->key << std::endl;
-      std::cerr << "DESIRED OUTPUT: " << *reinterpret_cast<VALUE*>(reinterpret_cast<LIST*>(curr->val)->first->next->val) << ", " << curr->key << ", " << reinterpret_cast<LIST*>(curr->val)->first->next->key << std::endl;
-      curr = curr->next;
-      rb_yield(ary);
-      // Update the position
-    }
-    return nmatrix;
-  }
-
-  /*
-   * Documentation goes here.
-   */
-  NODE* list_storage_get_single_node(LIST_STORAGE* s, SLICE* slice)
-  {
-    size_t r;
-    LIST*  l = s->rows;
-    NODE*  n;
-
-    for (r = 0; r < s->dim; r++) {
-      n = list::find(l, s->offset[r] + slice->coords[r]);
-      if (n)  l = reinterpret_cast<LIST*>(n->val);
-      else return NULL;
-    }
-
-    return n;
-  }
-
-<<<<<<< HEAD
-
-  static LIST* slice_copy(const LIST_STORAGE *src, LIST *src_rows, size_t *coords, size_t *lengths, size_t n)
-  {
-    NODE *src_node;
-    LIST *dst_rows = NULL;
-    void *val = NULL;
-    int key;
-
-    dst_rows = list::create();
-    src_node = src_rows->first;
-
-    while (src_node) {
-      key = src_node->key - (src->offset[n] + coords[n]);
-
-      if (key >= 0 && (size_t)key < lengths[n]) {
-        if (src->dim - n > 1) {
-          val = slice_copy(src,  
-              reinterpret_cast<LIST*>(src_node->val), 
-              coords,
-              lengths,
-              n + 1);  
-
-          if (val) 
-            list::insert_with_copy(dst_rows, key, val, sizeof(LIST));          
-
-        }
-        else {
-          list::insert_with_copy(dst_rows, key, src_node->val, DTYPE_SIZES[src->dtype]);
-        }
-=======
+}
+
+/*
+ * Documentation goes here.
+ */
+void nm_list_storage_delete_ref(STORAGE* s) {
+  if (s) {
+    LIST_STORAGE* storage = (LIST_STORAGE*)s;
+
+    nm_list_storage_delete( reinterpret_cast<STORAGE*>(storage->src ) );
+    free(storage->shape);
+    free(storage->offset);
+    free(s);
+  }
+}
+
+/*
+ * Documentation goes here.
+ */
+void nm_list_storage_mark(void* storage_base) {
+  LIST_STORAGE* storage = (LIST_STORAGE*)storage_base;
+
+  if (storage && storage->dtype == RUBYOBJ) {
+    rb_gc_mark(*((VALUE*)(storage->default_val)));
+    list::mark(storage->rows, storage->dim - 1);
+  }
+}
+
+///////////////
+// Accessors //
+///////////////
+
+/*
+ * Documentation goes here.
+ */
+NODE* list_storage_get_single_node(LIST_STORAGE* s, SLICE* slice)
+{
+  size_t r;
+  LIST*  l = s->rows;
+  NODE*  n;
+
+  for (r = 0; r < s->dim; r++) {
+    n = list::find(l, s->offset[r] + slice->coords[r]);
+    if (n)  l = reinterpret_cast<LIST*>(n->val);
+    else return NULL;
+  }
+
   return n;
 }
 
@@ -269,7 +187,6 @@
  */
 VALUE nm_list_each_stored_with_indices(VALUE nmatrix) {
 
-  // If we don't have a block, return an enumerator.
   RETURN_SIZED_ENUMERATOR(nmatrix, 0, 0, 0);
 
   LIST_STORAGE* s = NM_STORAGE_LIST(nmatrix);
@@ -340,326 +257,326 @@
       }
       else {
         list::insert_with_copy(dst_rows, key, src_node->val, DTYPE_SIZES[src->dtype]);
->>>>>>> edd31196
-      }
-
-      src_node = src_node->next;
-    }
-
-    return dst_rows;
-  }
-
-  /*
-   * Documentation goes here.
-   */
-  void* nm_list_storage_get(STORAGE* storage, SLICE* slice) {
-    LIST_STORAGE* s = (LIST_STORAGE*)storage;
-    LIST_STORAGE* ns = NULL;
-    NODE* n;
-
-    if (slice->single) {
-      n = list_storage_get_single_node(s, slice); 
-      return (n ? n->val : s->default_val);
-    } 
-    else {
-      void *init_val = ALLOC_N(char, DTYPE_SIZES[s->dtype]);
-      memcpy(init_val, s->default_val, DTYPE_SIZES[s->dtype]);
-
-      size_t *shape = ALLOC_N(size_t, s->dim);
-      memcpy(shape, slice->lengths, sizeof(size_t) * s->dim);
-
-      ns = nm_list_storage_create(s->dtype, shape, s->dim, init_val);
-
-      ns->rows = slice_copy(s, s->rows, slice->coords, slice->lengths, 0);
-      return ns;
-    }
-  }
-
-  /*
-   * Get the contents of some set of coordinates. Note: Does not make a copy!
-   * Don't free!
-   */
-  void* nm_list_storage_ref(STORAGE* storage, SLICE* slice) {
-    LIST_STORAGE* s = (LIST_STORAGE*)storage;
-    LIST_STORAGE* ns = NULL;
-    NODE* n;
-
-    //TODO: It needs a refactoring.
-    if (slice->single) {
-      n = list_storage_get_single_node(s, slice); 
-      return (n ? n->val : s->default_val);
-    } 
-    else {
-      ns = ALLOC( LIST_STORAGE );
-
-      ns->dim = s->dim;
-      ns->dtype = s->dtype;
-      ns->offset     = ALLOC_N(size_t, ns->dim);
-      ns->shape      = ALLOC_N(size_t, ns->dim);
-
-      for (size_t i = 0; i < ns->dim; ++i) {
-        ns->offset[i] = slice->coords[i] + s->offset[i];
-        ns->shape[i]  = slice->lengths[i];
-      }
-
-      ns->rows = s->rows;
-      ns->default_val = s->default_val;
-
-      s->src->count++;
-      ns->src = s->src;
-
-      return ns;
-    }
-  }
-
-  /*
-   * Documentation goes here.
-   *
-   * TODO: Allow this function to accept an entire row and not just one value -- for slicing
-   */
-  void* nm_list_storage_insert(STORAGE* storage, SLICE* slice, void* val) {
-    LIST_STORAGE* s = (LIST_STORAGE*)storage;
-    // Pretend dims = 2
-    // Then coords is going to be size 2
-    // So we need to find out if some key already exists
-    size_t r;
-    NODE*  n;
-    LIST*  l = s->rows;
-
-    // drill down into the structure
-    for (r = s->dim; r > 1; --r) {
-      n = list::insert(l, false, s->offset[s->dim - r] + slice->coords[s->dim - r], list::create());
-      l = reinterpret_cast<LIST*>(n->val);
-    }
-
-    n = list::insert(l, true, s->offset[s->dim - r] + slice->coords[s->dim - r], val);
-    return n->val;
-  }
-
-  /*
-   * Remove an item from list storage.
-   */
-  void* nm_list_storage_remove(STORAGE* storage, SLICE* slice) {
-    LIST_STORAGE* s = (LIST_STORAGE*)storage;
-    void* rm = NULL;
-
-    // This returns a boolean, which will indicate whether s->rows is empty.
-    // We can safely ignore it, since we never want to delete s->rows until
-    // it's time to destroy the LIST_STORAGE object.
-    list::remove_recursive(s->rows, slice->coords, s->offset, 0, s->dim, rm);
-
-    return rm;
-  }
-
-  ///////////
-  // Tests //
-  ///////////
-
-  /*
-   * Comparison of contents for list storage.
-   */
-  bool nm_list_storage_eqeq(const STORAGE* left, const STORAGE* right) {
-    NAMED_LR_DTYPE_TEMPLATE_TABLE(ttable, nm::list_storage::eqeq, bool, const LIST_STORAGE* left, const LIST_STORAGE* right);
-
-    return ttable[left->dtype][right->dtype]((const LIST_STORAGE*)left, (const LIST_STORAGE*)right);
-  }
-
-  //////////
-  // Math //
-  //////////
-
-  /*
-   * Element-wise operations for list storage.
-   *
-   * If a scalar is given, a temporary matrix is created with that scalar as a default value.
-   */
-  STORAGE* nm_list_storage_ew_op(nm::ewop_t op, const STORAGE* left, const STORAGE* right, VALUE scalar) {
-    // rb_raise(rb_eNotImpError, "elementwise operations for list storage currently broken");
-
-    bool cleanup = false;
-    LIST_STORAGE *r, *new_l;
-    const LIST_STORAGE* l = reinterpret_cast<const LIST_STORAGE*>(left);
-
-    if (!right) { // need to build a right-hand matrix temporarily, with default value of 'scalar'
-
-      dtype_t scalar_dtype  = nm_dtype_guess(scalar);
-      void* scalar_init     = rubyobj_to_cval(scalar, scalar_dtype);
-
-      size_t* shape         = ALLOC_N(size_t, l->dim);
-      memcpy(shape, left->shape, sizeof(size_t) * l->dim);
-
-      r = nm_list_storage_create(scalar_dtype, shape, l->dim, scalar_init);
-
-      cleanup = true;
-
-    } else {
-
-      r = reinterpret_cast<LIST_STORAGE*>(const_cast<STORAGE*>(right));
-
-    }
-
-    // We may need to upcast our arguments to the same type.
-    dtype_t new_dtype = Upcast[left->dtype][r->dtype];
-
-    // Make sure we allocate a byte-storing matrix for comparison operations; otherwise, use the argument dtype (new_dtype)
-    dtype_t result_dtype = static_cast<uint8_t>(op) < NUM_NONCOMP_EWOPS ? new_dtype : BYTE;
-
-    OP_LR_DTYPE_TEMPLATE_TABLE(nm::list_storage::ew_op, void*, LIST* dest, const LIST* left, const void* l_default, const LIST* right, const void* r_default, const size_t* shape, size_t dim);
-
-    // Allocate a new shape array for the resulting matrix.
-    size_t* new_shape = ALLOC_N(size_t, l->dim);
-    memcpy(new_shape, left->shape, sizeof(size_t) * l->dim);
-
-    // Create the result matrix.
-    LIST_STORAGE* result = nm_list_storage_create(result_dtype, new_shape, left->dim, NULL);
-
-    /*
-     * Call the templated elementwise multiplication function and set the default
-     * value for the resulting matrix.
-     */
-    if (new_dtype != left->dtype) {
-      // Upcast the left-hand side if necessary.
-      new_l = reinterpret_cast<LIST_STORAGE*>(nm_list_storage_cast_copy(l, new_dtype));
-
-      result->default_val =
-        ttable[op][new_l->dtype][r->dtype](result->rows, new_l->rows, new_l->default_val, r->rows, r->default_val, result->shape, result->dim);
-
-      // Delete the temporary left-hand side matrix.
-      nm_list_storage_delete(reinterpret_cast<STORAGE*>(new_l));
-
-    } else {
-      result->default_val =
-        ttable[op][left->dtype][r->dtype](result->rows, l->rows, l->default_val, r->rows, r->default_val, result->shape, result->dim);
-    }
-
-    // If we created a temporary scalar matrix (for matrix-scalar operations), we now need to delete it.
-    if (cleanup) {
-      nm_list_storage_delete(reinterpret_cast<STORAGE*>(r));
-    }
-
-    return result;
-  }
-
-
-  /*
-   * List storage matrix multiplication.
-   */
-  STORAGE* nm_list_storage_matrix_multiply(const STORAGE_PAIR& casted_storage, size_t* resulting_shape, bool vector) {
-    free(resulting_shape);
-    rb_raise(rb_eNotImpError, "multiplication not implemented for list-of-list matrices");
-    return NULL;
-    //DTYPE_TEMPLATE_TABLE(dense_storage::matrix_multiply, NMATRIX*, STORAGE_PAIR, size_t*, bool);
-
-    //return ttable[reinterpret_cast<DENSE_STORAGE*>(casted_storage.left)->dtype](casted_storage, resulting_shape, vector);
-  }
-
-
-  /*
-   * List storage to Hash conversion. Uses Hashes with default values, so you can continue to pretend
-   * it's a sparse matrix.
-   */
-  VALUE nm_list_storage_to_hash(const LIST_STORAGE* s, const dtype_t dtype) {
-
-    // Get the default value for the list storage.
-    VALUE default_value = rubyobj_from_cval(s->default_val, dtype).rval;
-
-    // Recursively copy each dimension of the matrix into a nested hash.
-    return nm_list_copy_to_hash(s->rows, dtype, s->dim - 1, default_value);
-  }
-
-  /////////////
-  // Utility //
-  /////////////
-
-  /*
-   * Recursively count the non-zero elements in a list storage object.
-   */
-  size_t nm_list_storage_count_elements_r(const LIST* l, size_t recursions) {
-    size_t count = 0;
-    NODE* curr = l->first;
-
-    if (recursions) {
-      while (curr) {
-        count += nm_list_storage_count_elements_r(reinterpret_cast<const LIST*>(curr->val), recursions - 1);
-        curr   = curr->next;
-      }
-
-    } else {
-      while (curr) {
-        ++count;
-        curr = curr->next;
       }
     }
 
-    return count;
-  }
-
-  /*
-   * Count non-diagonal non-zero elements.
-   */
-  size_t nm_list_storage_count_nd_elements(const LIST_STORAGE* s) {
-    NODE *i_curr, *j_curr;
-    size_t count = 0;
-
-    if (s->dim != 2) {
-      rb_raise(rb_eNotImpError, "non-diagonal element counting only defined for dim = 2");
+    src_node = src_node->next;
+  }
+
+  return dst_rows;
+}
+
+/*
+ * Documentation goes here.
+ */
+void* nm_list_storage_get(STORAGE* storage, SLICE* slice) {
+  LIST_STORAGE* s = (LIST_STORAGE*)storage;
+  LIST_STORAGE* ns = NULL;
+  NODE* n;
+
+  if (slice->single) {
+    n = list_storage_get_single_node(s, slice); 
+    return (n ? n->val : s->default_val);
+  } 
+  else {
+    void *init_val = ALLOC_N(char, DTYPE_SIZES[s->dtype]);
+    memcpy(init_val, s->default_val, DTYPE_SIZES[s->dtype]);
+
+    size_t *shape = ALLOC_N(size_t, s->dim);
+    memcpy(shape, slice->lengths, sizeof(size_t) * s->dim);
+
+    ns = nm_list_storage_create(s->dtype, shape, s->dim, init_val);
+    
+    ns->rows = slice_copy(s, s->rows, slice->coords, slice->lengths, 0);
+    return ns;
+  }
+}
+
+/*
+ * Get the contents of some set of coordinates. Note: Does not make a copy!
+ * Don't free!
+ */
+void* nm_list_storage_ref(STORAGE* storage, SLICE* slice) {
+  LIST_STORAGE* s = (LIST_STORAGE*)storage;
+  LIST_STORAGE* ns = NULL;
+  NODE* n;
+
+  //TODO: It needs a refactoring.
+  if (slice->single) {
+    n = list_storage_get_single_node(s, slice); 
+    return (n ? n->val : s->default_val);
+  } 
+  else {
+    ns = ALLOC( LIST_STORAGE );
+    
+    ns->dim = s->dim;
+    ns->dtype = s->dtype;
+    ns->offset     = ALLOC_N(size_t, ns->dim);
+    ns->shape      = ALLOC_N(size_t, ns->dim);
+
+    for (size_t i = 0; i < ns->dim; ++i) {
+      ns->offset[i] = slice->coords[i] + s->offset[i];
+      ns->shape[i]  = slice->lengths[i];
     }
 
-    for (i_curr = s->rows->first; i_curr; i_curr = i_curr->next) {
-      int i = i_curr->key - s->offset[0];
-      if (i < 0 || i >= (int)s->shape[0]) continue;
-
-      for (j_curr = ((LIST*)(i_curr->val))->first; j_curr; j_curr = j_curr->next) {
-        int j = j_curr->key - s->offset[1];
-        if (j < 0 || j >= (int)s->shape[1]) continue;
-
-        if (i != j)    ++count;
-      }
+    ns->rows = s->rows;
+    ns->default_val = s->default_val;
+    
+    s->src->count++;
+    ns->src = s->src;
+    
+    return ns;
+  }
+}
+
+/*
+ * Documentation goes here.
+ *
+ * TODO: Allow this function to accept an entire row and not just one value -- for slicing
+ */
+void* nm_list_storage_insert(STORAGE* storage, SLICE* slice, void* val) {
+  LIST_STORAGE* s = (LIST_STORAGE*)storage;
+  // Pretend dims = 2
+  // Then coords is going to be size 2
+  // So we need to find out if some key already exists
+  size_t r;
+  NODE*  n;
+  LIST*  l = s->rows;
+
+  // drill down into the structure
+  for (r = s->dim; r > 1; --r) {
+    n = list::insert(l, false, s->offset[s->dim - r] + slice->coords[s->dim - r], list::create());
+    l = reinterpret_cast<LIST*>(n->val);
+  }
+
+  n = list::insert(l, true, s->offset[s->dim - r] + slice->coords[s->dim - r], val);
+  return n->val;
+}
+
+/*
+ * Remove an item from list storage.
+ */
+void* nm_list_storage_remove(STORAGE* storage, SLICE* slice) {
+  LIST_STORAGE* s = (LIST_STORAGE*)storage;
+  void* rm = NULL;
+
+  // This returns a boolean, which will indicate whether s->rows is empty.
+  // We can safely ignore it, since we never want to delete s->rows until
+  // it's time to destroy the LIST_STORAGE object.
+  list::remove_recursive(s->rows, slice->coords, s->offset, 0, s->dim, rm);
+
+  return rm;
+}
+
+///////////
+// Tests //
+///////////
+
+/*
+ * Comparison of contents for list storage.
+ */
+bool nm_list_storage_eqeq(const STORAGE* left, const STORAGE* right) {
+	NAMED_LR_DTYPE_TEMPLATE_TABLE(ttable, nm::list_storage::eqeq, bool, const LIST_STORAGE* left, const LIST_STORAGE* right);
+
+	return ttable[left->dtype][right->dtype]((const LIST_STORAGE*)left, (const LIST_STORAGE*)right);
+}
+
+//////////
+// Math //
+//////////
+
+/*
+ * Element-wise operations for list storage.
+ *
+ * If a scalar is given, a temporary matrix is created with that scalar as a default value.
+ */
+STORAGE* nm_list_storage_ew_op(nm::ewop_t op, const STORAGE* left, const STORAGE* right, VALUE scalar) {
+  // rb_raise(rb_eNotImpError, "elementwise operations for list storage currently broken");
+
+  bool cleanup = false;
+  LIST_STORAGE *r, *new_l;
+  const LIST_STORAGE* l = reinterpret_cast<const LIST_STORAGE*>(left);
+
+  if (!right) { // need to build a right-hand matrix temporarily, with default value of 'scalar'
+
+    dtype_t scalar_dtype  = nm_dtype_guess(scalar);
+    void* scalar_init     = rubyobj_to_cval(scalar, scalar_dtype);
+
+    size_t* shape         = ALLOC_N(size_t, l->dim);
+    memcpy(shape, left->shape, sizeof(size_t) * l->dim);
+
+    r = nm_list_storage_create(scalar_dtype, shape, l->dim, scalar_init);
+
+    cleanup = true;
+
+  } else {
+
+    r = reinterpret_cast<LIST_STORAGE*>(const_cast<STORAGE*>(right));
+
+  }
+
+  // We may need to upcast our arguments to the same type.
+  dtype_t new_dtype = Upcast[left->dtype][r->dtype];
+
+	// Make sure we allocate a byte-storing matrix for comparison operations; otherwise, use the argument dtype (new_dtype)
+	dtype_t result_dtype = static_cast<uint8_t>(op) < NUM_NONCOMP_EWOPS ? new_dtype : BYTE;
+
+	OP_LR_DTYPE_TEMPLATE_TABLE(nm::list_storage::ew_op, void*, LIST* dest, const LIST* left, const void* l_default, const LIST* right, const void* r_default, const size_t* shape, size_t dim);
+	
+	// Allocate a new shape array for the resulting matrix.
+	size_t* new_shape = ALLOC_N(size_t, l->dim);
+	memcpy(new_shape, left->shape, sizeof(size_t) * l->dim);
+	
+	// Create the result matrix.
+	LIST_STORAGE* result = nm_list_storage_create(result_dtype, new_shape, left->dim, NULL);
+	
+	/*
+	 * Call the templated elementwise multiplication function and set the default
+	 * value for the resulting matrix.
+	 */
+	if (new_dtype != left->dtype) {
+		// Upcast the left-hand side if necessary.
+		new_l = reinterpret_cast<LIST_STORAGE*>(nm_list_storage_cast_copy(l, new_dtype));
+		
+		result->default_val =
+			ttable[op][new_l->dtype][r->dtype](result->rows, new_l->rows, new_l->default_val, r->rows, r->default_val, result->shape, result->dim);
+		
+		// Delete the temporary left-hand side matrix.
+		nm_list_storage_delete(reinterpret_cast<STORAGE*>(new_l));
+
+	} else {
+		result->default_val =
+			ttable[op][left->dtype][r->dtype](result->rows, l->rows, l->default_val, r->rows, r->default_val, result->shape, result->dim);
+	}
+
+  // If we created a temporary scalar matrix (for matrix-scalar operations), we now need to delete it.
+	if (cleanup) {
+	  nm_list_storage_delete(reinterpret_cast<STORAGE*>(r));
+	}
+	
+	return result;
+}
+
+
+/*
+ * List storage matrix multiplication.
+ */
+STORAGE* nm_list_storage_matrix_multiply(const STORAGE_PAIR& casted_storage, size_t* resulting_shape, bool vector) {
+  free(resulting_shape);
+  rb_raise(rb_eNotImpError, "multiplication not implemented for list-of-list matrices");
+  return NULL;
+  //DTYPE_TEMPLATE_TABLE(dense_storage::matrix_multiply, NMATRIX*, STORAGE_PAIR, size_t*, bool);
+
+  //return ttable[reinterpret_cast<DENSE_STORAGE*>(casted_storage.left)->dtype](casted_storage, resulting_shape, vector);
+}
+
+
+/*
+ * List storage to Hash conversion. Uses Hashes with default values, so you can continue to pretend
+ * it's a sparse matrix.
+ */
+VALUE nm_list_storage_to_hash(const LIST_STORAGE* s, const dtype_t dtype) {
+
+  // Get the default value for the list storage.
+  VALUE default_value = rubyobj_from_cval(s->default_val, dtype).rval;
+
+  // Recursively copy each dimension of the matrix into a nested hash.
+  return nm_list_copy_to_hash(s->rows, dtype, s->dim - 1, default_value);
+}
+
+/////////////
+// Utility //
+/////////////
+
+/*
+ * Recursively count the non-zero elements in a list storage object.
+ */
+size_t nm_list_storage_count_elements_r(const LIST* l, size_t recursions) {
+  size_t count = 0;
+  NODE* curr = l->first;
+  
+  if (recursions) {
+    while (curr) {
+      count += nm_list_storage_count_elements_r(reinterpret_cast<const LIST*>(curr->val), recursions - 1);
+      curr   = curr->next;
     }
-
-    return count;
-  }
-
-  /////////////////////////
-  // Copying and Casting //
-  /////////////////////////
-  //
-  /*
-   * List storage copy constructor C access.
-   */
-
-  LIST_STORAGE* nm_list_storage_copy(const LIST_STORAGE* rhs)
-  {
-    size_t *shape = ALLOC_N(size_t, rhs->dim);
-    memcpy(shape, rhs->shape, sizeof(size_t) * rhs->dim);
-
-    void *init_val = ALLOC_N(char, DTYPE_SIZES[rhs->dtype]);
-    memcpy(init_val, rhs->default_val, DTYPE_SIZES[rhs->dtype]);
-
-    LIST_STORAGE* lhs = nm_list_storage_create(rhs->dtype, shape, rhs->dim, init_val);
-
-    lhs->rows = slice_copy(rhs, rhs->rows, lhs->offset, lhs->shape, 0);
-
-    return lhs;
-  }
-
-  /*
-   * List storage copy constructor C access with casting.
-   */
-  STORAGE* nm_list_storage_cast_copy(const STORAGE* rhs, dtype_t new_dtype) {
-    NAMED_LR_DTYPE_TEMPLATE_TABLE(ttable, nm::list_storage::cast_copy, LIST_STORAGE*, const LIST_STORAGE* rhs, dtype_t new_dtype);
-
-    return (STORAGE*)ttable[new_dtype][rhs->dtype]((LIST_STORAGE*)rhs, new_dtype);
-  }
-
-
-  /* Each stored iterator, brings along the indices
-   * List storage copy constructor for transposing.
-   */
-  STORAGE* nm_list_storage_copy_transposed(const STORAGE* rhs_base) {
-    rb_raise(rb_eNotImpError, "list storage transpose not yet implemented");
-    return NULL;
-  }
+    
+  } else {
+    while (curr) {
+      ++count;
+      curr = curr->next;
+    }
+  }
+  
+  return count;
+}
+
+/*
+ * Count non-diagonal non-zero elements.
+ */
+size_t nm_list_storage_count_nd_elements(const LIST_STORAGE* s) {
+  NODE *i_curr, *j_curr;
+  size_t count = 0;
+  
+  if (s->dim != 2) {
+  	rb_raise(rb_eNotImpError, "non-diagonal element counting only defined for dim = 2");
+  }
+
+  for (i_curr = s->rows->first; i_curr; i_curr = i_curr->next) {
+    int i = i_curr->key - s->offset[0];
+    if (i < 0 || i >= (int)s->shape[0]) continue;
+
+    for (j_curr = ((LIST*)(i_curr->val))->first; j_curr; j_curr = j_curr->next) {
+      int j = j_curr->key - s->offset[1];
+      if (j < 0 || j >= (int)s->shape[1]) continue;
+
+      if (i != j)  	++count;
+    }
+  }
+  
+  return count;
+}
+
+/////////////////////////
+// Copying and Casting //
+/////////////////////////
+//
+/*
+ * List storage copy constructor C access.
+ */
+
+LIST_STORAGE* nm_list_storage_copy(const LIST_STORAGE* rhs)
+{
+  size_t *shape = ALLOC_N(size_t, rhs->dim);
+  memcpy(shape, rhs->shape, sizeof(size_t) * rhs->dim);
+  
+  void *init_val = ALLOC_N(char, DTYPE_SIZES[rhs->dtype]);
+  memcpy(init_val, rhs->default_val, DTYPE_SIZES[rhs->dtype]);
+
+  LIST_STORAGE* lhs = nm_list_storage_create(rhs->dtype, shape, rhs->dim, init_val);
+  
+  lhs->rows = slice_copy(rhs, rhs->rows, lhs->offset, lhs->shape, 0);
+
+  return lhs;
+}
+
+/*
+ * List storage copy constructor C access with casting.
+ */
+STORAGE* nm_list_storage_cast_copy(const STORAGE* rhs, dtype_t new_dtype) {
+  NAMED_LR_DTYPE_TEMPLATE_TABLE(ttable, nm::list_storage::cast_copy, LIST_STORAGE*, const LIST_STORAGE* rhs, dtype_t new_dtype);
+
+  return (STORAGE*)ttable[new_dtype][rhs->dtype]((LIST_STORAGE*)rhs, new_dtype);
+}
+
+
+/*
+ * List storage copy constructor for transposing.
+ */
+STORAGE* nm_list_storage_copy_transposed(const STORAGE* rhs_base) {
+  rb_raise(rb_eNotImpError, "list storage transpose not yet implemented");
+  return NULL;
+}
 
 
 } // end of extern "C" block
@@ -671,569 +588,569 @@
 
 namespace list_storage {
 
-  /*
-   * List storage copy constructor for changing dtypes.
-   */
-  template <typename LDType, typename RDType>
-    static LIST_STORAGE* cast_copy(const LIST_STORAGE* rhs, dtype_t new_dtype) {
-
-      // allocate and copy shape
-      size_t* shape = ALLOC_N(size_t, rhs->dim);
-      memcpy(shape, rhs->shape, rhs->dim * sizeof(size_t));
-
-      // copy default value
-      LDType* default_val = ALLOC_N(LDType, 1);
-      *default_val = *reinterpret_cast<RDType*>(rhs->default_val);
-
-      LIST_STORAGE* lhs = nm_list_storage_create(new_dtype, shape, rhs->dim, default_val);
-      lhs->rows         = list::create();
-
-      // TODO: Needs optimization. When matrix is reference it is copped twice.
-      if (rhs->src == rhs) 
-        list::cast_copy_contents<LDType, RDType>(lhs->rows, rhs->rows, rhs->dim - 1);
-      else {
-        LIST_STORAGE *tmp = nm_list_storage_copy(rhs);
-        list::cast_copy_contents<LDType, RDType>(lhs->rows, tmp->rows, rhs->dim - 1);
-        nm_list_storage_delete(tmp);
-      }
-
-      return lhs;
+/*
+ * List storage copy constructor for changing dtypes.
+ */
+template <typename LDType, typename RDType>
+static LIST_STORAGE* cast_copy(const LIST_STORAGE* rhs, dtype_t new_dtype) {
+
+  // allocate and copy shape
+  size_t* shape = ALLOC_N(size_t, rhs->dim);
+  memcpy(shape, rhs->shape, rhs->dim * sizeof(size_t));
+
+  // copy default value
+  LDType* default_val = ALLOC_N(LDType, 1);
+  *default_val = *reinterpret_cast<RDType*>(rhs->default_val);
+
+  LIST_STORAGE* lhs = nm_list_storage_create(new_dtype, shape, rhs->dim, default_val);
+  lhs->rows         = list::create();
+
+  // TODO: Needs optimization. When matrix is reference it is copped twice.
+  if (rhs->src == rhs) 
+    list::cast_copy_contents<LDType, RDType>(lhs->rows, rhs->rows, rhs->dim - 1);
+  else {
+    LIST_STORAGE *tmp = nm_list_storage_copy(rhs);
+    list::cast_copy_contents<LDType, RDType>(lhs->rows, tmp->rows, rhs->dim - 1);
+    nm_list_storage_delete(tmp);
+  }
+
+  return lhs;
+}
+
+
+/*
+ * Do these two dense matrices of the same dtype have exactly the same
+ * contents?
+ */
+template <typename LDType, typename RDType>
+bool eqeq(const LIST_STORAGE* left, const LIST_STORAGE* right) {
+  bool result;
+
+  // in certain cases, we need to keep track of the number of elements checked.
+  size_t num_checked  = 0,
+	max_elements = nm_storage_count_max_elements(left);
+  LIST_STORAGE *tmp1 = NULL, *tmp2 = NULL;
+
+  if (!left->rows->first) {
+    // Easy: both lists empty -- just compare default values
+    if (!right->rows->first) {
+    	return *reinterpret_cast<LDType*>(left->default_val) == *reinterpret_cast<RDType*>(right->default_val);
+    	
+    } else if (!list::eqeq_value<RDType,LDType>(right->rows, reinterpret_cast<LDType*>(left->default_val), left->dim-1, num_checked)) {
+    	// Left empty, right not empty. Do all values in right == left->default_val?
+    	return false;
+    	
+    } else if (num_checked < max_elements) {
+    	// If the matrix isn't full, we also need to compare default values.
+    	return *reinterpret_cast<LDType*>(left->default_val) == *reinterpret_cast<RDType*>(right->default_val);
     }
 
-
-  /*
-   * Do these two dense matrices of the same dtype have exactly the same
-   * contents?
-   */
-  template <typename LDType, typename RDType>
-    bool eqeq(const LIST_STORAGE* left, const LIST_STORAGE* right) {
-      bool result;
-
-      // in certain cases, we need to keep track of the number of elements checked.
-      size_t num_checked  = 0,
-             max_elements = nm_storage_count_max_elements(left);
-      LIST_STORAGE *tmp1 = NULL, *tmp2 = NULL;
-
-      if (!left->rows->first) {
-        // Easy: both lists empty -- just compare default values
-        if (!right->rows->first) {
-          return *reinterpret_cast<LDType*>(left->default_val) == *reinterpret_cast<RDType*>(right->default_val);
-
-        } else if (!list::eqeq_value<RDType,LDType>(right->rows, reinterpret_cast<LDType*>(left->default_val), left->dim-1, num_checked)) {
-          // Left empty, right not empty. Do all values in right == left->default_val?
-          return false;
-
-        } else if (num_checked < max_elements) {
-          // If the matrix isn't full, we also need to compare default values.
-          return *reinterpret_cast<LDType*>(left->default_val) == *reinterpret_cast<RDType*>(right->default_val);
-        }
-
-      } else if (!right->rows->first) {
-        // fprintf(stderr, "!right->rows true\n");
-        // Right empty, left not empty. Do all values in left == right->default_val?
-        if (!list::eqeq_value<LDType,RDType>(left->rows, reinterpret_cast<RDType*>(right->default_val), left->dim-1, num_checked)) {
-          return false;
-
-        } else if (num_checked < max_elements) {
-          // If the matrix isn't full, we also need to compare default values.
-          return *reinterpret_cast<LDType*>(left->default_val) == *reinterpret_cast<RDType*>(right->default_val);
-        }
-
-      } else {
-        // fprintf(stderr, "both matrices have entries\n");
-        // Hardest case. Compare lists node by node. Let's make it simpler by requiring that both have the same default value
-
-        // left is reference
-        if (left->src != left && right->src == right) {
-          tmp1 = nm_list_storage_copy(left);
-          result = list::eqeq<LDType,RDType>(tmp1->rows, right->rows, reinterpret_cast<LDType*>(left->default_val), reinterpret_cast<RDType*>(right->default_val), left->dim-1, num_checked);
-          nm_list_storage_delete(tmp1);
-        } 
-        // right is reference
-        if (left->src == left && right->src != right) {
-          tmp2 = nm_list_storage_copy(right);
-          result = list::eqeq<LDType,RDType>(left->rows, tmp2->rows, reinterpret_cast<LDType*>(left->default_val), reinterpret_cast<RDType*>(right->default_val), left->dim-1, num_checked);
-          nm_list_storage_delete(tmp2);
-        } 
-        // both are references
-        if (left->src != left && right->src != right) {
-          tmp1 = nm_list_storage_copy(left);
-          tmp2 = nm_list_storage_copy(right);
-          result = list::eqeq<LDType,RDType>(tmp1->rows, tmp2->rows, reinterpret_cast<LDType*>(left->default_val), reinterpret_cast<RDType*>(right->default_val), left->dim-1, num_checked);
-          nm_list_storage_delete(tmp1);
-          nm_list_storage_delete(tmp2);
-        }
-        // both are normal matricies
-        if (left->src == left && right->src == right) 
-          result = list::eqeq<LDType,RDType>(left->rows, right->rows, reinterpret_cast<LDType*>(left->default_val), reinterpret_cast<RDType*>(right->default_val), left->dim-1, num_checked);
-
-        if (!result){
-          return result;
-        } else if (num_checked < max_elements) {
-          return *reinterpret_cast<LDType*>(left->default_val) == *reinterpret_cast<RDType*>(right->default_val);
-        }
-      }
-
-      return true;
+  } else if (!right->rows->first) {
+    // fprintf(stderr, "!right->rows true\n");
+    // Right empty, left not empty. Do all values in left == right->default_val?
+    if (!list::eqeq_value<LDType,RDType>(left->rows, reinterpret_cast<RDType*>(right->default_val), left->dim-1, num_checked)) {
+    	return false;
+    	
+    } else if (num_checked < max_elements) {
+   		// If the matrix isn't full, we also need to compare default values.
+    	return *reinterpret_cast<LDType*>(left->default_val) == *reinterpret_cast<RDType*>(right->default_val);
     }
 
-  /*
-   * List storage element-wise operations (including comparisons).
-   */
-  template <ewop_t op, typename LDType, typename RDType>
-    static void* ew_op(LIST* dest, const LIST* left, const void* l_default, const LIST* right, const void* r_default, const size_t* shape, size_t dim) {
-
-      if (static_cast<uint8_t>(op) < NUM_NONCOMP_EWOPS) {
-
-        /*
-         * Allocate space for, and calculate, the default value for the destination
-         * matrix.
-         */
-        LDType* d_default_mem = ALLOC(LDType);
-        *d_default_mem = ew_op_switch<op, LDType, RDType>(*reinterpret_cast<const LDType*>(l_default), *reinterpret_cast<const RDType*>(r_default));
-
-        // Now that setup is done call the actual elementwise operation function.
-        ew_op_prime<op, LDType, RDType>(dest, *reinterpret_cast<const LDType*>(d_default_mem),
-            left, *reinterpret_cast<const LDType*>(l_default),
-            right, *reinterpret_cast<const RDType*>(r_default),
-            shape, dim - 1, 0);
-
-        // Return a pointer to the destination matrix's default value.
-        return d_default_mem;
-
-      } else { // Handle comparison operations in a similar manner.
-        /*
-         * Allocate a byte for default, and set default value to 0.
-         */
-        uint8_t* d_default_mem = ALLOC(uint8_t);
-        *d_default_mem = 0;
-        switch (op) {
-          case EW_EQEQ:
-            *d_default_mem = *reinterpret_cast<const LDType*>(l_default) == *reinterpret_cast<const RDType*>(r_default);
-            break;
-
-          case EW_NEQ:
-            *d_default_mem = *reinterpret_cast<const LDType*>(l_default) != *reinterpret_cast<const RDType*>(r_default);
-            break;
-
-          case EW_LT:
-            *d_default_mem = *reinterpret_cast<const LDType*>(l_default) < *reinterpret_cast<const RDType*>(r_default);
-            break;
-
-          case EW_GT:
-            *d_default_mem = *reinterpret_cast<const LDType*>(l_default) > *reinterpret_cast<const RDType*>(r_default);
-            break;
-
-          case EW_LEQ:
-            *d_default_mem = *reinterpret_cast<const LDType*>(l_default) <= *reinterpret_cast<const RDType*>(r_default);
-            break;
-
-          case EW_GEQ:
-            *d_default_mem = *reinterpret_cast<const LDType*>(l_default) >= *reinterpret_cast<const RDType*>(r_default);
-            break;
-
-          default:
-            rb_raise(rb_eStandardError, "this should not happen");
-        }
-
-        // Now that setup is done call the actual elementwise comparison function.
-        ew_comp_prime<op, LDType, RDType>(dest, *reinterpret_cast<const uint8_t*>(d_default_mem),
-            left, *reinterpret_cast<const LDType*>(l_default),
-            right, *reinterpret_cast<const RDType*>(r_default),
-            shape, dim - 1, 0);
-
-        // Return a pointer to the destination matrix's default value.
-        return d_default_mem;
-      }
+  } else {
+    // fprintf(stderr, "both matrices have entries\n");
+    // Hardest case. Compare lists node by node. Let's make it simpler by requiring that both have the same default value
+    
+    // left is reference
+    if (left->src != left && right->src == right) {
+      tmp1 = nm_list_storage_copy(left);
+      result = list::eqeq<LDType,RDType>(tmp1->rows, right->rows, reinterpret_cast<LDType*>(left->default_val), reinterpret_cast<RDType*>(right->default_val), left->dim-1, num_checked);
+      nm_list_storage_delete(tmp1);
+    } 
+    // right is reference
+    if (left->src == left && right->src != right) {
+      tmp2 = nm_list_storage_copy(right);
+      result = list::eqeq<LDType,RDType>(left->rows, tmp2->rows, reinterpret_cast<LDType*>(left->default_val), reinterpret_cast<RDType*>(right->default_val), left->dim-1, num_checked);
+      nm_list_storage_delete(tmp2);
+    } 
+    // both are references
+    if (left->src != left && right->src != right) {
+      tmp1 = nm_list_storage_copy(left);
+      tmp2 = nm_list_storage_copy(right);
+      result = list::eqeq<LDType,RDType>(tmp1->rows, tmp2->rows, reinterpret_cast<LDType*>(left->default_val), reinterpret_cast<RDType*>(right->default_val), left->dim-1, num_checked);
+      nm_list_storage_delete(tmp1);
+      nm_list_storage_delete(tmp2);
     }
-
-
-  /*
-   * List storage element-wise comparisons, recursive helper.
-   */
-  template <ewop_t op, typename LDType, typename RDType>
-    static void ew_comp_prime(LIST* dest, uint8_t d_default, const LIST* left, LDType l_default, const LIST* right, RDType r_default, const size_t* shape, size_t last_level, size_t level) {
-
-      static LIST EMPTY_LIST = {NULL};
-
-      size_t index;
-
-      uint8_t tmp_result;
-
-      LIST* new_level = NULL;
-
-      NODE* l_node    = left->first,
-        * r_node    = right->first,
-        * dest_node  = NULL;
-
-      for (index = 0; index < shape[level]; ++index) {
-        if (l_node == NULL and r_node == NULL) {
-          /*
-           * Both source lists are now empty.  Because the default value of the
-           * destination is already set appropriately we can now return.
-           */
-
-          return;
-
-        } else {
-          // At least one list still has entries.
-
-          if (l_node == NULL and r_node->key == index) {
-            /*
-             * One source list is empty, but the index has caught up to the key of
-             * the other list.
-             */
-
-            if (level == last_level) {
-              switch (op) {
-                case EW_EQEQ:
-                  tmp_result = (uint8_t)(l_default == *reinterpret_cast<RDType*>(r_node->val));
-                  break;
-
-                case EW_NEQ:
-                  tmp_result = (uint8_t)(l_default != *reinterpret_cast<RDType*>(r_node->val));
-                  break;
-
-                case EW_LT:
-                  tmp_result = (uint8_t)(l_default < *reinterpret_cast<RDType*>(r_node->val));
-                  break;
-
-                case EW_GT:
-                  tmp_result = (uint8_t)(l_default > *reinterpret_cast<RDType*>(r_node->val));
-                  break;
-
-                case EW_LEQ:
-                  tmp_result = (uint8_t)(l_default <= *reinterpret_cast<RDType*>(r_node->val));
-                  break;
-
-                case EW_GEQ:
-                  tmp_result = (uint8_t)(l_default >= *reinterpret_cast<RDType*>(r_node->val));
-                  break;
-
-                default:
-                  rb_raise(rb_eStandardError, "This should not happen.");
-              }
-
-              if (tmp_result != d_default) {
-                dest_node = nm::list::insert_helper(dest, dest_node, index, tmp_result);
-              }
-
-            } else {
-              new_level = nm::list::create();
-              dest_node = nm::list::insert_helper(dest, dest_node, index, new_level);
-
-              ew_comp_prime<op, LDType, RDType>(new_level, d_default, &EMPTY_LIST, l_default,
-                  reinterpret_cast<LIST*>(r_node->val), r_default,
-                  shape, last_level, level + 1);
-            }
-
-            r_node = r_node->next;
-
-          } else if (r_node == NULL and l_node->key == index) {
-            /*
-             * One source list is empty, but the index has caught up to the key of
-             * the other list.
-             */
-
-            if (level == last_level) {
-              switch (op) {
-                case EW_EQEQ:
-                  tmp_result = (uint8_t)(*reinterpret_cast<LDType*>(l_node->val) == r_default);
-                  break;
-
-                case EW_NEQ:
-                  tmp_result = (uint8_t)(*reinterpret_cast<LDType*>(l_node->val) != r_default);
-                  break;
-
-                case EW_LT:
-                  tmp_result = (uint8_t)(*reinterpret_cast<LDType*>(l_node->val) < r_default);
-                  break;
-
-                case EW_GT:
-                  tmp_result = (uint8_t)(*reinterpret_cast<LDType*>(l_node->val) > r_default);
-                  break;
-
-                case EW_LEQ:
-                  tmp_result = (uint8_t)(*reinterpret_cast<LDType*>(l_node->val) <= r_default);
-                  break;
-
-                case EW_GEQ:
-                  tmp_result = (uint8_t)(*reinterpret_cast<LDType*>(l_node->val) >= r_default);
-                  break;
-
-                default:
-                  rb_raise(rb_eStandardError, "this should not happen");
-              }
-
-              if (tmp_result != d_default) {
-                dest_node = nm::list::insert_helper(dest, dest_node, index, tmp_result);
-              }
-
-            } else {
-              new_level = nm::list::create();
-              dest_node = nm::list::insert_helper(dest, dest_node, index, new_level);
-
-              ew_comp_prime<op, LDType, RDType>(new_level, d_default,
-                  reinterpret_cast<LIST*>(l_node->val), l_default,
-                  &EMPTY_LIST, r_default,
-                  shape, last_level, level + 1);
-            }
-
-            l_node = l_node->next;
-
-          } else if (l_node != NULL and r_node != NULL and index == std::min(l_node->key, r_node->key)) {
-            /*
-             * Neither list is empty and our index has caught up to one of the
-             * source lists.
-             */
-
-            if (l_node->key == r_node->key) {
-
-              if (level == last_level) {
-                switch (op) {
-                  case EW_EQEQ:
-                    tmp_result = (uint8_t)(*reinterpret_cast<LDType*>(l_node->val) == *reinterpret_cast<RDType*>(r_node->val));
-                    break;
-
-                  case EW_NEQ:
-                    tmp_result = (uint8_t)(*reinterpret_cast<LDType*>(l_node->val) != *reinterpret_cast<RDType*>(r_node->val));
-                    break;
-
-                  case EW_LT:
-                    tmp_result = (uint8_t)(*reinterpret_cast<LDType*>(l_node->val) < *reinterpret_cast<RDType*>(r_node->val));
-                    break;
-
-                  case EW_GT:
-                    tmp_result = (uint8_t)(*reinterpret_cast<LDType*>(l_node->val) > *reinterpret_cast<RDType*>(r_node->val));
-                    break;
-
-                  case EW_LEQ:
-                    tmp_result = (uint8_t)(*reinterpret_cast<LDType*>(l_node->val) <= *reinterpret_cast<RDType*>(r_node->val));
-                    break;
-
-                  case EW_GEQ:
-                    tmp_result = (uint8_t)(*reinterpret_cast<LDType*>(l_node->val) >= *reinterpret_cast<RDType*>(r_node->val));
-                    break;
-
-                  default:
-                    rb_raise(rb_eStandardError, "this should not happen");
-                }
-
-                if (tmp_result != d_default) {
-                  dest_node = nm::list::insert_helper(dest, dest_node, index, tmp_result);
-                }
-
-              } else {
-                new_level = nm::list::create();
-                dest_node = nm::list::insert_helper(dest, dest_node, index, new_level);
-
-                ew_comp_prime<op, LDType, RDType>(new_level, d_default,
-                    reinterpret_cast<LIST*>(l_node->val), l_default,
-                    reinterpret_cast<LIST*>(r_node->val), r_default,
-                    shape, last_level, level + 1);
-              }
-
-              l_node = l_node->next;
-              r_node = r_node->next;
-
-            } else if (l_node->key < r_node->key) {
-              // Advance the left node knowing that the default value is OK.
-
-              l_node = l_node->next;
-
-            } else /* if (l_node->key > r_node->key) */ {
-              // Advance the right node knowing that the default value is OK.
-
-              r_node = r_node->next;
-            }
-
-          } else {
-            /*
-             * Our index needs to catch up but the default value is OK.  This
-             * conditional is here only for documentation and should be optimized
-             * out.
-             */
-          }
-        }
-      }
+    // both are normal matricies
+    if (left->src == left && right->src == right) 
+      result = list::eqeq<LDType,RDType>(left->rows, right->rows, reinterpret_cast<LDType*>(left->default_val), reinterpret_cast<RDType*>(right->default_val), left->dim-1, num_checked);
+
+    if (!result){
+      return result;
+    } else if (num_checked < max_elements) {
+      return *reinterpret_cast<LDType*>(left->default_val) == *reinterpret_cast<RDType*>(right->default_val);
     }
-
-
-
-  /*
-   * List storage element-wise operations, recursive helper.
-   */
-  template <ewop_t op, typename LDType, typename RDType>
-    static void ew_op_prime(LIST* dest, LDType d_default, const LIST* left, LDType l_default, const LIST* right, RDType r_default, const size_t* shape, size_t last_level, size_t level) {
-
-      static LIST EMPTY_LIST = {NULL};
-
-      size_t index;
-
-      LDType tmp_result;
-
-      LIST* new_level = NULL;
-
-      NODE* l_node    = left->first,
-        * r_node    = right->first,
-        * dest_node  = NULL;
-
-      for (index = 0; index < shape[level]; ++index) {
-        if (l_node == NULL and r_node == NULL) {
-          /*
-           * Both source lists are now empty.  Because the default value of the
-           * destination is already set appropriately we can now return.
-           */
-
-          return;
-
-        } else {
-          // At least one list still has entries.
-
-          if (op == EW_MUL) {
-            // Special cases for multiplication.
-
-            if (l_node == NULL and (l_default == 0 and d_default == 0)) {
-              /* 
-               * The left hand list has run out of elements.  We don't need to add new
-               * values to the destination if l_default and d_default are both 0.
-               */
-
-              return;
-
-            } else if (r_node == NULL and (r_default == 0 and d_default == 0)) {
-              /*
-               * The right hand list has run out of elements.  We don't need to add new
-               * values to the destination if r_default and d_default are both 0.
-               */
-
-              return;
-            }
-
-          } else if (op == EW_DIV) {
-            // Special cases for division.
-
-            if (l_node == NULL and (l_default == 0 and d_default == 0)) {
-              /* 
-               * The left hand list has run out of elements.  We don't need to add new
-               * values to the destination if l_default and d_default are both 0.
-               */
-
-              return;
-
-            } else if (r_node == NULL and (r_default == 0 and d_default == 0)) {
-              /*
-               * The right hand list has run out of elements.  If the r_default
-               * value is 0 any further division will result in a SIGFPE.
-               */
-
-              rb_raise(rb_eZeroDivError, "Cannot divide type by 0, would throw SIGFPE.");
-            }
-
-            // TODO: Add optimizations for addition and subtraction.
-
-          }
-
-          // We need to continue processing the lists.
-
-          if (l_node == NULL and r_node->key == index) {
-            /*
-             * One source list is empty, but the index has caught up to the key of
-             * the other list.
-             */
-
-            if (level == last_level) {
-              tmp_result = ew_op_switch<op, LDType, RDType>(l_default, *reinterpret_cast<RDType*>(r_node->val));
-              std::cerr << "1. tmp_result = " << tmp_result << std::endl;
-
-              if (tmp_result != d_default) {
-                dest_node = nm::list::insert_helper(dest, dest_node, index, tmp_result);
-              }
-
-            } else {
-              new_level = nm::list::create();
-              dest_node = nm::list::insert_helper(dest, dest_node, index, new_level);
-
-              ew_op_prime<op, LDType, RDType>(new_level, d_default,  &EMPTY_LIST, l_default,
-                  reinterpret_cast<LIST*>(r_node->val), r_default,
-                  shape, last_level, level + 1);
-            }
-
-            r_node = r_node->next;
-
-          } else if (r_node == NULL and l_node->key == index) {
-            /*
-             * One source list is empty, but the index has caught up to the key of
-             * the other list.
-             */
-
-            if (level == last_level) {
-              tmp_result = ew_op_switch<op, LDType, RDType>(*reinterpret_cast<LDType*>(l_node->val), r_default);
-              std::cerr << "2. tmp_result = " << tmp_result << std::endl;
-
-              if (tmp_result != d_default) {
-                dest_node = nm::list::insert_helper(dest, dest_node, index, tmp_result);
-              }
-
-            } else {
-              new_level = nm::list::create();
-              dest_node = nm::list::insert_helper(dest, dest_node, index, new_level);
-
-              ew_op_prime<op, LDType, RDType>(new_level, d_default,  reinterpret_cast<LIST*>(l_node->val), l_default,
-                  &EMPTY_LIST, r_default,  shape, last_level, level + 1);
-            }
-
-            l_node = l_node->next;
-
-          } else if (l_node != NULL and r_node != NULL and index == std::min(l_node->key, r_node->key)) {
-            /*
-             * Neither list is empty and our index has caught up to one of the
-             * source lists.
-             */
-
-            if (l_node->key == r_node->key) {
-
-              if (level == last_level) {
-                tmp_result = ew_op_switch<op, LDType, RDType>(*reinterpret_cast<LDType*>(l_node->val),*reinterpret_cast<RDType*>(r_node->val));
-                std::cerr << "3. tmp_result = " << tmp_result << std::endl;
-
-                if (tmp_result != d_default) {
-                  dest_node = nm::list::insert_helper(dest, dest_node, index, tmp_result);
-                }
-
-              } else {
-                new_level = nm::list::create();
-                dest_node = nm::list::insert_helper(dest, dest_node, index, new_level);
-
-                ew_op_prime<op, LDType, RDType>(new_level, d_default,
-                    reinterpret_cast<LIST*>(l_node->val), l_default,
-                    reinterpret_cast<LIST*>(r_node->val), r_default,
-                    shape, last_level, level + 1);
-              }
-
-              l_node = l_node->next;
-              r_node = r_node->next;
-
-            } else if (l_node->key < r_node->key) {
-              // Advance the left node knowing that the default value is OK.
-
-              l_node = l_node->next;
-
-            } else /* if (l_node->key > r_node->key) */ {
-              // Advance the right node knowing that the default value is OK.
-
-              r_node = r_node->next;
-            }
-
-          } else {
-            /*
-             * Our index needs to catch up but the default value is OK.  This
-             * conditional is here only for documentation and should be optimized
-             * out.
-             */
-          }
-        }
-      }
+  }
+
+  return true;
+}
+
+/*
+ * List storage element-wise operations (including comparisons).
+ */
+template <ewop_t op, typename LDType, typename RDType>
+static void* ew_op(LIST* dest, const LIST* left, const void* l_default, const LIST* right, const void* r_default, const size_t* shape, size_t dim) {
+
+	if (static_cast<uint8_t>(op) < NUM_NONCOMP_EWOPS) {
+
+    /*
+     * Allocate space for, and calculate, the default value for the destination
+     * matrix.
+     */
+    LDType* d_default_mem = ALLOC(LDType);
+    *d_default_mem = ew_op_switch<op, LDType, RDType>(*reinterpret_cast<const LDType*>(l_default), *reinterpret_cast<const RDType*>(r_default));
+
+    // Now that setup is done call the actual elementwise operation function.
+    ew_op_prime<op, LDType, RDType>(dest, *reinterpret_cast<const LDType*>(d_default_mem),
+                                    left, *reinterpret_cast<const LDType*>(l_default),
+                                    right, *reinterpret_cast<const RDType*>(r_default),
+                                    shape, dim - 1, 0);
+
+    // Return a pointer to the destination matrix's default value.
+    return d_default_mem;
+
+	} else { // Handle comparison operations in a similar manner.
+    /*
+     * Allocate a byte for default, and set default value to 0.
+     */
+    uint8_t* d_default_mem = ALLOC(uint8_t);
+    *d_default_mem = 0;
+    switch (op) {
+      case EW_EQEQ:
+        *d_default_mem = *reinterpret_cast<const LDType*>(l_default) == *reinterpret_cast<const RDType*>(r_default);
+        break;
+
+      case EW_NEQ:
+        *d_default_mem = *reinterpret_cast<const LDType*>(l_default) != *reinterpret_cast<const RDType*>(r_default);
+        break;
+
+      case EW_LT:
+        *d_default_mem = *reinterpret_cast<const LDType*>(l_default) < *reinterpret_cast<const RDType*>(r_default);
+        break;
+
+      case EW_GT:
+        *d_default_mem = *reinterpret_cast<const LDType*>(l_default) > *reinterpret_cast<const RDType*>(r_default);
+        break;
+
+      case EW_LEQ:
+        *d_default_mem = *reinterpret_cast<const LDType*>(l_default) <= *reinterpret_cast<const RDType*>(r_default);
+        break;
+
+      case EW_GEQ:
+        *d_default_mem = *reinterpret_cast<const LDType*>(l_default) >= *reinterpret_cast<const RDType*>(r_default);
+        break;
+
+      default:
+        rb_raise(rb_eStandardError, "this should not happen");
     }
 
+    // Now that setup is done call the actual elementwise comparison function.
+    ew_comp_prime<op, LDType, RDType>(dest, *reinterpret_cast<const uint8_t*>(d_default_mem),
+                                      left, *reinterpret_cast<const LDType*>(l_default),
+                                      right, *reinterpret_cast<const RDType*>(r_default),
+                                      shape, dim - 1, 0);
+
+    // Return a pointer to the destination matrix's default value.
+    return d_default_mem;
+	}
+}
+
+
+/*
+ * List storage element-wise comparisons, recursive helper.
+ */
+template <ewop_t op, typename LDType, typename RDType>
+static void ew_comp_prime(LIST* dest, uint8_t d_default, const LIST* left, LDType l_default, const LIST* right, RDType r_default, const size_t* shape, size_t last_level, size_t level) {
+
+	static LIST EMPTY_LIST = {NULL};
+
+	size_t index;
+
+	uint8_t tmp_result;
+
+	LIST* new_level = NULL;
+
+	NODE* l_node		= left->first,
+			* r_node		= right->first,
+			* dest_node	= NULL;
+
+	for (index = 0; index < shape[level]; ++index) {
+		if (l_node == NULL and r_node == NULL) {
+			/*
+			 * Both source lists are now empty.  Because the default value of the
+			 * destination is already set appropriately we can now return.
+			 */
+
+			return;
+
+		} else {
+			// At least one list still has entries.
+
+			if (l_node == NULL and r_node->key == index) {
+				/*
+				 * One source list is empty, but the index has caught up to the key of
+				 * the other list.
+				 */
+
+				if (level == last_level) {
+					switch (op) {
+						case EW_EQEQ:
+							tmp_result = (uint8_t)(l_default == *reinterpret_cast<RDType*>(r_node->val));
+							break;
+
+						case EW_NEQ:
+							tmp_result = (uint8_t)(l_default != *reinterpret_cast<RDType*>(r_node->val));
+							break;
+
+						case EW_LT:
+							tmp_result = (uint8_t)(l_default < *reinterpret_cast<RDType*>(r_node->val));
+							break;
+
+						case EW_GT:
+							tmp_result = (uint8_t)(l_default > *reinterpret_cast<RDType*>(r_node->val));
+							break;
+
+						case EW_LEQ:
+							tmp_result = (uint8_t)(l_default <= *reinterpret_cast<RDType*>(r_node->val));
+							break;
+
+						case EW_GEQ:
+							tmp_result = (uint8_t)(l_default >= *reinterpret_cast<RDType*>(r_node->val));
+							break;
+
+            default:
+              rb_raise(rb_eStandardError, "This should not happen.");
+					}
+
+					if (tmp_result != d_default) {
+						dest_node = nm::list::insert_helper(dest, dest_node, index, tmp_result);
+					}
+
+				} else {
+					new_level = nm::list::create();
+					dest_node = nm::list::insert_helper(dest, dest_node, index, new_level);
+
+					ew_comp_prime<op, LDType, RDType>(new_level, d_default, &EMPTY_LIST, l_default,
+                                            reinterpret_cast<LIST*>(r_node->val), r_default,
+                                            shape, last_level, level + 1);
+				}
+
+				r_node = r_node->next;
+
+			} else if (r_node == NULL and l_node->key == index) {
+				/*
+				 * One source list is empty, but the index has caught up to the key of
+				 * the other list.
+				 */
+
+				if (level == last_level) {
+					switch (op) {
+						case EW_EQEQ:
+							tmp_result = (uint8_t)(*reinterpret_cast<LDType*>(l_node->val) == r_default);
+							break;
+
+						case EW_NEQ:
+							tmp_result = (uint8_t)(*reinterpret_cast<LDType*>(l_node->val) != r_default);
+							break;
+
+						case EW_LT:
+							tmp_result = (uint8_t)(*reinterpret_cast<LDType*>(l_node->val) < r_default);
+							break;
+
+						case EW_GT:
+							tmp_result = (uint8_t)(*reinterpret_cast<LDType*>(l_node->val) > r_default);
+							break;
+
+						case EW_LEQ:
+							tmp_result = (uint8_t)(*reinterpret_cast<LDType*>(l_node->val) <= r_default);
+							break;
+
+						case EW_GEQ:
+							tmp_result = (uint8_t)(*reinterpret_cast<LDType*>(l_node->val) >= r_default);
+							break;
+
+            default:
+              rb_raise(rb_eStandardError, "this should not happen");
+					}
+
+					if (tmp_result != d_default) {
+						dest_node = nm::list::insert_helper(dest, dest_node, index, tmp_result);
+					}
+
+				} else {
+					new_level = nm::list::create();
+					dest_node = nm::list::insert_helper(dest, dest_node, index, new_level);
+
+					ew_comp_prime<op, LDType, RDType>(new_level, d_default,
+                                            reinterpret_cast<LIST*>(l_node->val), l_default,
+                                            &EMPTY_LIST, r_default,
+                                            shape, last_level, level + 1);
+				}
+
+				l_node = l_node->next;
+
+			} else if (l_node != NULL and r_node != NULL and index == std::min(l_node->key, r_node->key)) {
+				/*
+				 * Neither list is empty and our index has caught up to one of the
+				 * source lists.
+				 */
+
+				if (l_node->key == r_node->key) {
+
+					if (level == last_level) {
+						switch (op) {
+							case EW_EQEQ:
+								tmp_result = (uint8_t)(*reinterpret_cast<LDType*>(l_node->val) == *reinterpret_cast<RDType*>(r_node->val));
+								break;
+
+							case EW_NEQ:
+								tmp_result = (uint8_t)(*reinterpret_cast<LDType*>(l_node->val) != *reinterpret_cast<RDType*>(r_node->val));
+								break;
+
+							case EW_LT:
+								tmp_result = (uint8_t)(*reinterpret_cast<LDType*>(l_node->val) < *reinterpret_cast<RDType*>(r_node->val));
+								break;
+
+							case EW_GT:
+								tmp_result = (uint8_t)(*reinterpret_cast<LDType*>(l_node->val) > *reinterpret_cast<RDType*>(r_node->val));
+								break;
+
+							case EW_LEQ:
+								tmp_result = (uint8_t)(*reinterpret_cast<LDType*>(l_node->val) <= *reinterpret_cast<RDType*>(r_node->val));
+								break;
+
+							case EW_GEQ:
+								tmp_result = (uint8_t)(*reinterpret_cast<LDType*>(l_node->val) >= *reinterpret_cast<RDType*>(r_node->val));
+								break;
+
+              default:
+                rb_raise(rb_eStandardError, "this should not happen");
+						}
+
+						if (tmp_result != d_default) {
+							dest_node = nm::list::insert_helper(dest, dest_node, index, tmp_result);
+						}
+
+					} else {
+						new_level = nm::list::create();
+						dest_node = nm::list::insert_helper(dest, dest_node, index, new_level);
+
+						ew_comp_prime<op, LDType, RDType>(new_level, d_default,
+							reinterpret_cast<LIST*>(l_node->val), l_default,
+							reinterpret_cast<LIST*>(r_node->val), r_default,
+							shape, last_level, level + 1);
+					}
+
+					l_node = l_node->next;
+					r_node = r_node->next;
+
+				} else if (l_node->key < r_node->key) {
+					// Advance the left node knowing that the default value is OK.
+
+					l_node = l_node->next;
+
+				} else /* if (l_node->key > r_node->key) */ {
+					// Advance the right node knowing that the default value is OK.
+
+					r_node = r_node->next;
+				}
+
+			} else {
+				/*
+				 * Our index needs to catch up but the default value is OK.  This
+				 * conditional is here only for documentation and should be optimized
+				 * out.
+				 */
+			}
+		}
+	}
+}
+
+
+
+/*
+ * List storage element-wise operations, recursive helper.
+ */
+template <ewop_t op, typename LDType, typename RDType>
+static void ew_op_prime(LIST* dest, LDType d_default, const LIST* left, LDType l_default, const LIST* right, RDType r_default, const size_t* shape, size_t last_level, size_t level) {
+	
+	static LIST EMPTY_LIST = {NULL};
+	
+	size_t index;
+	
+	LDType tmp_result;
+	
+	LIST* new_level = NULL;
+	
+	NODE* l_node		= left->first,
+			* r_node		= right->first,
+			* dest_node	= NULL;
+	
+	for (index = 0; index < shape[level]; ++index) {
+		if (l_node == NULL and r_node == NULL) {
+			/*
+			 * Both source lists are now empty.  Because the default value of the
+			 * destination is already set appropriately we can now return.
+			 */
+			
+			return;
+			
+		} else {
+			// At least one list still has entries.
+			
+			if (op == EW_MUL) {
+				// Special cases for multiplication.
+				
+				if (l_node == NULL and (l_default == 0 and d_default == 0)) {
+					/* 
+					 * The left hand list has run out of elements.  We don't need to add new
+					 * values to the destination if l_default and d_default are both 0.
+					 */
+				
+					return;
+			
+				} else if (r_node == NULL and (r_default == 0 and d_default == 0)) {
+					/*
+					 * The right hand list has run out of elements.  We don't need to add new
+					 * values to the destination if r_default and d_default are both 0.
+					 */
+				
+					return;
+				}
+				
+			} else if (op == EW_DIV) {
+				// Special cases for division.
+				
+				if (l_node == NULL and (l_default == 0 and d_default == 0)) {
+					/* 
+					 * The left hand list has run out of elements.  We don't need to add new
+					 * values to the destination if l_default and d_default are both 0.
+					 */
+				
+					return;
+			
+				} else if (r_node == NULL and (r_default == 0 and d_default == 0)) {
+					/*
+					 * The right hand list has run out of elements.  If the r_default
+					 * value is 0 any further division will result in a SIGFPE.
+					 */
+				
+					rb_raise(rb_eZeroDivError, "Cannot divide type by 0, would throw SIGFPE.");
+				}
+				
+				// TODO: Add optimizations for addition and subtraction.
+				
+			}
+			
+			// We need to continue processing the lists.
+			
+			if (l_node == NULL and r_node->key == index) {
+				/*
+				 * One source list is empty, but the index has caught up to the key of
+				 * the other list.
+				 */
+				
+				if (level == last_level) {
+				  tmp_result = ew_op_switch<op, LDType, RDType>(l_default, *reinterpret_cast<RDType*>(r_node->val));
+				  std::cerr << "1. tmp_result = " << tmp_result << std::endl;
+					
+					if (tmp_result != d_default) {
+						dest_node = nm::list::insert_helper(dest, dest_node, index, tmp_result);
+					}
+					
+				} else {
+					new_level = nm::list::create();
+					dest_node = nm::list::insert_helper(dest, dest_node, index, new_level);
+				
+					ew_op_prime<op, LDType, RDType>(new_level, d_default,	&EMPTY_LIST, l_default,
+						                              reinterpret_cast<LIST*>(r_node->val), r_default,
+						                              shape, last_level, level + 1);
+				}
+				
+				r_node = r_node->next;
+				
+			} else if (r_node == NULL and l_node->key == index) {
+				/*
+				 * One source list is empty, but the index has caught up to the key of
+				 * the other list.
+				 */
+				
+				if (level == last_level) {
+				  tmp_result = ew_op_switch<op, LDType, RDType>(*reinterpret_cast<LDType*>(l_node->val), r_default);
+				  std::cerr << "2. tmp_result = " << tmp_result << std::endl;
+
+					if (tmp_result != d_default) {
+						dest_node = nm::list::insert_helper(dest, dest_node, index, tmp_result);
+					}
+					
+				} else {
+					new_level = nm::list::create();
+					dest_node = nm::list::insert_helper(dest, dest_node, index, new_level);
+				
+					ew_op_prime<op, LDType, RDType>(new_level, d_default,	reinterpret_cast<LIST*>(l_node->val), l_default,
+						                              &EMPTY_LIST, r_default,	shape, last_level, level + 1);
+				}
+				
+				l_node = l_node->next;
+				
+			} else if (l_node != NULL and r_node != NULL and index == std::min(l_node->key, r_node->key)) {
+				/*
+				 * Neither list is empty and our index has caught up to one of the
+				 * source lists.
+				 */
+				
+				if (l_node->key == r_node->key) {
+					
+					if (level == last_level) {
+					  tmp_result = ew_op_switch<op, LDType, RDType>(*reinterpret_cast<LDType*>(l_node->val),*reinterpret_cast<RDType*>(r_node->val));
+					  std::cerr << "3. tmp_result = " << tmp_result << std::endl;
+						
+						if (tmp_result != d_default) {
+							dest_node = nm::list::insert_helper(dest, dest_node, index, tmp_result);
+						}
+						
+					} else {
+						new_level = nm::list::create();
+						dest_node = nm::list::insert_helper(dest, dest_node, index, new_level);
+					
+						ew_op_prime<op, LDType, RDType>(new_level, d_default,
+                                            reinterpret_cast<LIST*>(l_node->val), l_default,
+                                            reinterpret_cast<LIST*>(r_node->val), r_default,
+                                            shape, last_level, level + 1);
+					}
+				
+					l_node = l_node->next;
+					r_node = r_node->next;
+			
+				} else if (l_node->key < r_node->key) {
+					// Advance the left node knowing that the default value is OK.
+			
+					l_node = l_node->next;
+					 
+				} else /* if (l_node->key > r_node->key) */ {
+					// Advance the right node knowing that the default value is OK.
+			
+					r_node = r_node->next;
+				}
+				
+			} else {
+				/*
+				 * Our index needs to catch up but the default value is OK.  This
+				 * conditional is here only for documentation and should be optimized
+				 * out.
+				 */
+			}
+		}
+	}
+}
+
 }} // end of namespace nm::list_storage
