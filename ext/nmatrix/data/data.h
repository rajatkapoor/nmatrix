--- conflicted
+++ resolved
@@ -53,18 +53,18 @@
 #define NUM_EWOPS 5
 
 #define STYPE_MARK_TABLE(name)									\
-	static void (*(name)[NUM_STYPES])(void*) = {	\
-		dense_storage_mark,													\
-		list_storage_mark,													\
-		yale_storage_mark														\
-	}
-
-#define STYPE_CAST_COPY_TABLE(name)																										\
-	static STORAGE* (*(name)[NUM_STYPES][NUM_STYPES])(const STORAGE*, dtype_t) = {			\
-		{ dense_storage_cast_copy,  dense_storage_from_list,  dense_storage_from_yale },	\
-		{ list_storage_from_dense,  list_storage_cast_copy,   list_storage_from_yale  },	\
-		{ yale_storage_from_dense,  yale_storage_from_list,   yale_storage_cast_copy  }		\
-	};
+  static void (*(name)[NUM_STYPES])(void*) = {	\
+    nm_dense_storage_mark,											\
+    nm_list_storage_mark,												\
+    nm_yale_storage_mark												\
+  };
+
+#define STYPE_CAST_COPY_TABLE(name)                                                   \
+  static STORAGE* (*(name)[NUM_STYPES][NUM_STYPES])(const STORAGE*, dtype_t) = {      \
+    { nm_dense_storage_cast_copy,  nm_dense_storage_from_list,  nm_dense_storage_from_yale },  \
+    { nm_list_storage_from_dense,  nm_list_storage_cast_copy,   nm_list_storage_from_yale  },  \
+    { nm_yale_storage_from_dense,  nm_yale_storage_from_list,   nm_yale_storage_cast_copy  }   \
+  };
 
 /*
  * Defines a static array that hold function pointers to dtype templated
@@ -103,28 +103,10 @@
     fun<uint64_t>																				\
   };
 
-<<<<<<< HEAD
-/* Does not work. */
 #define ITYPE_TEMPLATE_TABLE(fun, ret, ...) NAMED_ITYPE_TEMPLATE_TABLE(ttable, fun, ret, __VA_ARGS__)
 
-#define STYPE_MARK_TABLE(name)									\
-  static void (*(name)[NUM_STYPES])(void*) = {	\
-    nm_dense_storage_mark,													\
-    nm_list_storage_mark,													\
-    nm_yale_storage_mark														\
-  };
-
-#define STYPE_CAST_COPY_TABLE(name)                                                   \
-  static STORAGE* (*(name)[NUM_STYPES][NUM_STYPES])(const STORAGE*, dtype_t) = {      \
-    { nm_dense_storage_cast_copy,  nm_dense_storage_from_list,  nm_dense_storage_from_yale },  \
-    { nm_list_storage_from_dense,  nm_list_storage_cast_copy,   nm_list_storage_from_yale  },  \
-    { nm_yale_storage_from_dense,  nm_yale_storage_from_list,   nm_yale_storage_cast_copy  }   \
-  };
-
-
-
-=======
->>>>>>> 0a60d85c
+
+
 /*
  * Same as DTYPE_TEMPLATE_TABLE but for functions that have two template
  * parameters.
@@ -552,7 +534,6 @@
  * Data
  */
 
-<<<<<<< HEAD
 // regular data types
 extern const char* const	DTYPE_NAMES[NM_NUM_DTYPES];
 extern const size_t 			DTYPE_SIZES[NM_NUM_DTYPES];
@@ -560,15 +541,6 @@
 // index data types
 extern const char* const  ITYPE_NAMES[NM_NUM_ITYPES];
 extern const size_t 			ITYPE_SIZES[NM_NUM_ITYPES];
-=======
-// Regular data types.
-extern const char* const	DTYPE_NAMES[NUM_DTYPES];
-extern const size_t 			DTYPE_SIZES[NUM_DTYPES];
-
-// Index data types.
-extern const char* const  ITYPE_NAMES[NUM_ITYPES];
-extern const size_t 			ITYPE_SIZES[NUM_ITYPES];
->>>>>>> 0a60d85c
 
 extern const dtype_t      Upcast[NM_NUM_DTYPES][NM_NUM_DTYPES];
 
