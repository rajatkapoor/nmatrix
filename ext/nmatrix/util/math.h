--- conflicted
+++ resolved
@@ -102,7 +102,6 @@
   void nm_math_det_exact(const int M, const void* elements, const int lda, nm::dtype_t dtype, void* result);
   void nm_math_transpose_generic(const size_t M, const size_t N, const void* A, const int lda, void* B, const int ldb, size_t element_size);
   void nm_math_init_blas(void);
-  // Fxn declarations, somehow required given the unsupported (within CLAPACK) nature of these fxns
   void sgesvd_(char *, char *, int *, int *, float *, int *, float *, float *, int *, float *, int *, float *, int *, int *);
   void dgesvd_(char *, char *, int *, int *, double *, int *, double *, double *, int *, double *, int *, double *, int *, int *);
   void cgesvd_(char *, char *, int *, int *, nm::Complex64 *, int *, nm::Complex64 *, nm::Complex64 *, int *, nm::Complex64 *, int *, nm::Complex64 *, int *, float *, int *);
@@ -802,18 +801,6 @@
  * Note that the routine returns V**T, not V.
  */ 
 // The types which are like doubles
-<<<<<<< HEAD
-template <typename DType>
-inline void clapack_gesvd(char *jobu, char *jobvt, 
-  int *m, int *n, 
-  DType *a, int *lda,   
-  DType *s, 
-  DType *u, int *ldu,  
-  DType *vt, int *ldvt,
-  DType *work,  int *lwork, 
-  int *info)
-{
-=======
 //template <typename DType, typename CType>
 inline void lapack_sgesvd(char *jobu, char *jobvt, 
   int *m, int *n, 
@@ -836,7 +823,6 @@
   double *vt, int *ldvt,
   double *work,  int *lwork, 
   int *info) {
->>>>>>> 86bd23a2
   dgesvd_(jobu, jobvt, m, n, 
         a, lda, s, u, ldu, 
         vt, ldvt, work, lwork, 
@@ -892,7 +878,6 @@
 
 
 
-
 /*
 template <typename DType>
 inline void gesdd(const enum CBLAS_ORDER Order )//, ... 
