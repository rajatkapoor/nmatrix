--- conflicted
+++ resolved
@@ -33,10 +33,7 @@
  * Standard Includes
  */
 
-<<<<<<< HEAD
-=======
 #include <type_traits>
->>>>>>> 1d2782ed
 #include <cstdlib>
 
 /*
