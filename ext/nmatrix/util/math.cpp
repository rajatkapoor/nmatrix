/////////////////////////////////////////////////////////////////////
// = NMatrix
//
// A linear algebra library for scientific computation in Ruby.
// NMatrix is part of SciRuby.
//
// NMatrix was originally inspired by and derived from NArray, by
// Masahiro Tanaka: http://narray.rubyforge.org
//
// == Copyright Information
//
// SciRuby is Copyright (c) 2010 - 2013, Ruby Science Foundation
// NMatrix is Copyright (c) 2013, Ruby Science Foundation
//
// Please see LICENSE.txt for additional copyright notices.
//
// == Contributing
//
// By contributing source code to SciRuby, you agree to be bound by
// our Contributor Agreement:
//
// * https://github.com/SciRuby/sciruby/wiki/Contributor-Agreement
//
// == math.cpp
//
// Ruby-exposed BLAS functions.
//
// === Procedure for adding LAPACK or CBLAS functions to math.cpp/math.h:
//
// This procedure is written as if for a fictional function with double
// version dbacon, which we'll say is from LAPACK.
//
// 1. Write a default templated version which probably returns a boolean.
//    Call it bacon, and put it in math.h.
//
//    Order will always be row-major, so we don't need to pass that.
//    CBLAS_TRANSPOSE-type arguments, however, should be passed.
//
//    Otherwise, arguments should look like those in cblas.h or clapack.h:
//
//    template <typename DType>
//    bool bacon(const CBLAS_TRANSPOSE trans, const int M, const int N, DType* A, ...) {
//      rb_raise(rb_eNotImpError, "only implemented for ATLAS types (float32, float64, complex64, complex128)");
//    }
//
// 2. In math.cpp, add a templated inline static version of the function which takes
//    only void* pointers and uses reinterpret_cast to convert them to the
//    proper dtype.
//
//    This function may also need to switch m and n if these arguments are given.
//
//    For an example, see cblas_gemm. This function should do nothing other than cast
//    appropriately. If clapack_dbacon, clapack_sbacon, clapack_cbacon, and clapack_zbacon
//    all take void* only, and no other pointers that vary between functions, you can skip
//    this particular step -- as we can call them directly using a custom function pointer
//    array (same function signature!).
//
//    This version of the function will be the one exposed through NMatrix::LAPACK. We
//    want it to be as close to the actual LAPACK version of the function as possible,
//    and with as few checks as possible.
//
//    You will probably need a forward declaration in the extern "C" block.
//
//    Note: In that case, the function you wrote in Step 1 should also take exactly the
//    same arguments as clapack_xbacon. Otherwise Bad Things will happen.
//
// 3. In math.cpp, add inline specialized versions of bacon for the different ATLAS types.
//
//    You could do this with a macro, if the arguments are all similar (see #define LAPACK_GETRF).
//    Or you may prefer to do it by hand:
//
//    template <>
//    inline bool bacon(const CBLAS_TRANSPOSE trans, const int M, const int N, float* A, ...) {
//      clapack_sbacon(trans, M, N, A, ...);
//      return true;
//    }
//
//    Make sure these functions are in the namespace nm::math.
//
//    Note that you should do everything in your power here to parse any return values
//    clapack_sbacon may give you. We're not trying very hard in this example, but you might
//    look at getrf to see how it might be done.
//
// 4. Expose the function in nm_math_init_blas(), in math.cpp:
//
//    rb_define_singleton_method(cNMatrix_LAPACK, "clapack_bacon", (METHOD)nm_lapack_bacon, 5);
//
//    Here, we're telling Ruby that nm_lapack_bacon takes five arguments as a Ruby function.
//
// 5. In blas.rb, write a bacon function which accesses clapack_bacon, but does all the
//    sanity checks we left out in step 2.
//
// 6. Write tests for NMatrix::LAPACK::getrf, confirming that it works for the ATLAS dtypes.
//
// 7. After you get it working properly with ATLAS, download dbacon.f from NETLIB, and use
//    f2c to convert it to C. Clean it up so it's readable. Remove the extra indices -- f2c
//    inserts a lot of unnecessary stuff.
//
//    Copy and paste the output into the default templated function you wrote in Step 1.
//    Fix it so it works as a template instead of just for doubles.
//
// 8. Write tests to confirm that it works for integers, rationals, and Ruby objects.
//
// 9. See about adding a Ruby-like interface, such as matrix_matrix_multiply for cblas_gemm,
//    or matrix_vector_multiply for cblas_gemv. This step is not mandatory.
//
// 10. Pull request!



/*
 * Project Includes
 */

#include "math.h"
#include "lapack.h"

#include "nmatrix.h"
#include "ruby_constants.h"

/*
 * Forward Declarations
 */

extern "C" {
#ifdef HAVE_CLAPACK_H
  #include <clapack.h>
#endif

  static VALUE nm_cblas_nrm2(VALUE self, VALUE n, VALUE x, VALUE incx);
  static VALUE nm_cblas_asum(VALUE self, VALUE n, VALUE x, VALUE incx);
  static VALUE nm_cblas_rot(VALUE self, VALUE n, VALUE x, VALUE incx, VALUE y, VALUE incy, VALUE c, VALUE s);
  static VALUE nm_cblas_rotg(VALUE self, VALUE ab);

  static VALUE nm_cblas_gemm(VALUE self, VALUE order, VALUE trans_a, VALUE trans_b, VALUE m, VALUE n, VALUE k, VALUE vAlpha,
                             VALUE a, VALUE lda, VALUE b, VALUE ldb, VALUE vBeta, VALUE c, VALUE ldc);
  static VALUE nm_cblas_gemv(VALUE self, VALUE trans_a, VALUE m, VALUE n, VALUE vAlpha, VALUE a, VALUE lda,
                             VALUE x, VALUE incx, VALUE vBeta, VALUE y, VALUE incy);
  static VALUE nm_cblas_trsm(VALUE self, VALUE order, VALUE side, VALUE uplo, VALUE trans_a, VALUE diag, VALUE m, VALUE n,
                             VALUE vAlpha, VALUE a, VALUE lda, VALUE b, VALUE ldb);
  static VALUE nm_cblas_trmm(VALUE self, VALUE order, VALUE side, VALUE uplo, VALUE trans_a, VALUE diag, VALUE m, VALUE n,
                             VALUE alpha, VALUE a, VALUE lda, VALUE b, VALUE ldb);
  static VALUE nm_cblas_herk(VALUE self, VALUE order, VALUE uplo, VALUE trans, VALUE n, VALUE k, VALUE alpha, VALUE a,
                             VALUE lda, VALUE beta, VALUE c, VALUE ldc);
  static VALUE nm_cblas_syrk(VALUE self, VALUE order, VALUE uplo, VALUE trans, VALUE n, VALUE k, VALUE alpha, VALUE a,
                             VALUE lda, VALUE beta, VALUE c, VALUE ldc);

  static VALUE nm_clapack_getrf(VALUE self, VALUE order, VALUE m, VALUE n, VALUE a, VALUE lda);
  static VALUE nm_clapack_potrf(VALUE self, VALUE order, VALUE uplo, VALUE n, VALUE a, VALUE lda);
  static VALUE nm_clapack_getrs(VALUE self, VALUE order, VALUE trans, VALUE n, VALUE nrhs, VALUE a, VALUE lda, VALUE ipiv, VALUE b, VALUE ldb);
  static VALUE nm_clapack_potrs(VALUE self, VALUE order, VALUE uplo, VALUE n, VALUE nrhs, VALUE a, VALUE lda, VALUE b, VALUE ldb);
  static VALUE nm_clapack_getri(VALUE self, VALUE order, VALUE n, VALUE a, VALUE lda, VALUE ipiv);
  static VALUE nm_clapack_potri(VALUE self, VALUE order, VALUE uplo, VALUE n, VALUE a, VALUE lda);
  static VALUE nm_clapack_laswp(VALUE self, VALUE n, VALUE a, VALUE lda, VALUE k1, VALUE k2, VALUE ipiv, VALUE incx);
  static VALUE nm_clapack_scal(VALUE self, VALUE n, VALUE scale, VALUE vector, VALUE incx);
  static VALUE nm_clapack_lauum(VALUE self, VALUE order, VALUE uplo, VALUE n, VALUE a, VALUE lda);
  static VALUE nm_lapack_gesvd(VALUE self, VALUE jobu, VALUE jobvt, VALUE m, VALUE n, VALUE a, VALUE lda, VALUE s, VALUE u, VALUE ldu, VALUE vt, VALUE ldvt, VALUE work, VALUE lwork, VALUE rwork, VALUE info);
  static VALUE nm_gesvd(VALUE self, VALUE jobu, VALUE jobvt, VALUE a, VALUE s, VALUE u, VALUE vt);
  // static VALUE nm_clapack_gesdd(VALUE self, VALUE order, VALUE jobz, VALUE m, VALUE n, VALUE a, VALUE lda, VALUE s, VALUE u, VALUE ldu, VALUE vt, VALUE ldvt, VALUE work, VALUE lwork, VALUE iwork); // TODO
} // end of extern "C" block

////////////////////
// Math Functions //
////////////////////

namespace nm { namespace math {

/*
 * Calculate the determinant for a dense matrix (A [elements]) of size 2 or 3. Return the result.
 */
template <typename DType>
void det_exact(const int M, const void* A_elements, const int lda, void* result_arg) {
  DType* result  = reinterpret_cast<DType*>(result_arg);
  const DType* A = reinterpret_cast<const DType*>(A_elements);

  typename LongDType<DType>::type x, y;

  if (M == 2) {
    *result = A[0] * A[lda+1] - A[1] * A[lda];

  } else if (M == 3) {
    x = A[lda+1] * A[2*lda+2] - A[lda+2] * A[2*lda+1]; // ei - fh
    y = A[lda] * A[2*lda+2] -   A[lda+2] * A[2*lda];   // fg - di
    x = A[0]*x - A[1]*y ; // a*(ei-fh) - b*(fg-di)

    y = A[lda] * A[2*lda+1] - A[lda+1] * A[2*lda];    // dh - eg
    *result = A[2]*y + x; // c*(dh-eg) + _
  } else if (M < 2) {
    rb_raise(rb_eArgError, "can only calculate exact determinant of a square matrix of size 2 or larger");
  } else {
    rb_raise(rb_eNotImpError, "exact determinant calculation needed for matrices larger than 3x3");
  }
}

  // Two options for each datatype, the simple driver, xGESVD, and the divide-and-conquer driver, xGESDD, http://www.netlib.org/lapack/lug/node32.html
  // xGESDD is much quicker for "large" matrices, but uses more workspace.  I'm not sure what the cut-off is yet. However, http://projects.scipy.org/scipy/ticket/957 suggests that xGESDD is more stable for "extremely ill conditioned matrices"
/*
template <typename DType>
inline static void clapack_gesdd(const enum CBLAS_ORDER order,
    char* jobz, // 'A', 'S', 'O', 'N', will probably default to 'A' which returns in array form
    int m, int n, 
    void* a, const int lda,
    void* s, 
    void* u, const int ldu,
    void* vt, const int ldvt,
    void* work, const int lwork, 
    void* iwork // Integer array
    )
{
  gesdd<DType>(jobz,
      m, n,
      reinterpret_cast<const DType*>(a), lda,
      reinterpret_cast<const DType*>(s), 
      reinterpret_cast<const DType*>(u), ldu, 
      reinterpret_cast<const DType*>(vt), ldvt, 
      reinterpret_cast<const DType*>(work), lwork, 
      reinterpret_cast<const DType*>(iwork)
      );
}
*/ // EDIT this one out so I can focus on one at a time

/*
 * Function signature conversion for calling CBLAS' gemm functions as directly as possible.
 *
 * For documentation: http://www.netlib.org/blas/dgemm.f
 */
template <typename DType>
inline static void cblas_gemm(const enum CBLAS_ORDER order,
                              const enum CBLAS_TRANSPOSE trans_a, const enum CBLAS_TRANSPOSE trans_b,
                              int m, int n, int k,
                              void* alpha,
                              void* a, int lda,
                              void* b, int ldb,
                              void* beta,
                              void* c, int ldc)
{
  gemm<DType>(order, trans_a, trans_b, m, n, k, reinterpret_cast<DType*>(alpha),
              reinterpret_cast<DType*>(a), lda,
              reinterpret_cast<DType*>(b), ldb, reinterpret_cast<DType*>(beta),
              reinterpret_cast<DType*>(c), ldc);
}


/*
 * Function signature conversion for calling CBLAS's gemv functions as directly as possible.
 *
 * For documentation: http://www.netlib.org/lapack/double/dgetrf.f
 */
template <typename DType>
inline static bool cblas_gemv(const enum CBLAS_TRANSPOSE trans,
                              const int m, const int n,
                              const void* alpha,
                              const void* a, const int lda,
                              const void* x, const int incx,
                              const void* beta,
                              void* y, const int incy)
{
  return gemv<DType>(trans,
                     m, n, reinterpret_cast<const DType*>(alpha),
                     reinterpret_cast<const DType*>(a), lda,
                     reinterpret_cast<const DType*>(x), incx, reinterpret_cast<const DType*>(beta),
                     reinterpret_cast<DType*>(y), incy);
}


/*
 * Function signature conversion for calling CBLAS' trsm functions as directly as possible.
 *
 * For documentation: http://www.netlib.org/blas/dtrsm.f
 */
template <typename DType>
inline static void cblas_trsm(const enum CBLAS_ORDER order, const enum CBLAS_SIDE side, const enum CBLAS_UPLO uplo,
                               const enum CBLAS_TRANSPOSE trans_a, const enum CBLAS_DIAG diag,
                               const int m, const int n, const void* alpha, const void* a,
                               const int lda, void* b, const int ldb)
{
  trsm<DType>(order, side, uplo, trans_a, diag, m, n, *reinterpret_cast<const DType*>(alpha),
              reinterpret_cast<const DType*>(a), lda, reinterpret_cast<DType*>(b), ldb);
}


/*
 * Function signature conversion for calling CBLAS' trmm functions as directly as possible.
 *
 * For documentation: http://www.netlib.org/blas/dtrmm.f
 */
template <typename DType>
inline static void cblas_trmm(const enum CBLAS_ORDER order, const enum CBLAS_SIDE side, const enum CBLAS_UPLO uplo,
                              const enum CBLAS_TRANSPOSE ta, const enum CBLAS_DIAG diag, const int m, const int n, const void* alpha,
                              const void* A, const int lda, void* B, const int ldb)
{
  trmm<DType>(order, side, uplo, ta, diag, m, n, reinterpret_cast<const DType*>(alpha),
              reinterpret_cast<const DType*>(A), lda, reinterpret_cast<DType*>(B), ldb);
}


/*
 * Function signature conversion for calling CBLAS' syrk functions as directly as possible.
 *
 * For documentation: http://www.netlib.org/blas/dsyrk.f
 */
template <typename DType>
inline static void cblas_syrk(const enum CBLAS_ORDER order, const enum CBLAS_UPLO uplo, const enum CBLAS_TRANSPOSE trans,
                              const int n, const int k, const void* alpha,
                              const void* A, const int lda, const void* beta, void* C, const int ldc)
{
  syrk<DType>(order, uplo, trans, n, k, reinterpret_cast<const DType*>(alpha),
              reinterpret_cast<const DType*>(A), lda, reinterpret_cast<const DType*>(beta), reinterpret_cast<DType*>(C), ldc);
}




}} // end of namespace nm::math


extern "C" {

///////////////////
// Ruby Bindings //
///////////////////

void nm_math_init_blas() {
	cNMatrix_LAPACK = rb_define_module_under(cNMatrix, "LAPACK");

  rb_define_singleton_method(cNMatrix_LAPACK, "clapack_getrf", (METHOD)nm_clapack_getrf, 5);
  rb_define_singleton_method(cNMatrix_LAPACK, "clapack_potrf", (METHOD)nm_clapack_potrf, 5);
  rb_define_singleton_method(cNMatrix_LAPACK, "clapack_getrs", (METHOD)nm_clapack_getrs, 9);
  rb_define_singleton_method(cNMatrix_LAPACK, "clapack_potrs", (METHOD)nm_clapack_potrs, 8);
  rb_define_singleton_method(cNMatrix_LAPACK, "clapack_getri", (METHOD)nm_clapack_getri, 5);
  rb_define_singleton_method(cNMatrix_LAPACK, "clapack_potri", (METHOD)nm_clapack_potri, 5);
  rb_define_singleton_method(cNMatrix_LAPACK, "clapack_laswp", (METHOD)nm_clapack_laswp, 7);
  rb_define_singleton_method(cNMatrix_LAPACK, "clapack_scal",  (METHOD)nm_clapack_scal,  4);
  rb_define_singleton_method(cNMatrix_LAPACK, "clapack_lauum", (METHOD)nm_clapack_lauum, 5);
  rb_define_singleton_method(cNMatrix_LAPACK, "gesvd", (METHOD)nm_gesvd, 6); // TODO
  rb_define_singleton_method(cNMatrix_LAPACK, "lapack_gesvd", (METHOD)nm_lapack_gesvd, 13); // TODO
 // rb_define_singleton_method(cNMatrix_LAPACK, "clapack_gesdd", (METHOD)nm_clapack_gesdd, 9); // TODO

  cNMatrix_BLAS = rb_define_module_under(cNMatrix, "BLAS");

  rb_define_singleton_method(cNMatrix_BLAS, "cblas_nrm2", (METHOD)nm_cblas_nrm2, 3);
  rb_define_singleton_method(cNMatrix_BLAS, "cblas_asum", (METHOD)nm_cblas_asum, 3);
  rb_define_singleton_method(cNMatrix_BLAS, "cblas_rot",  (METHOD)nm_cblas_rot,  7);
  rb_define_singleton_method(cNMatrix_BLAS, "cblas_rotg", (METHOD)nm_cblas_rotg, 1);

	rb_define_singleton_method(cNMatrix_BLAS, "cblas_gemm", (METHOD)nm_cblas_gemm, 14);
	rb_define_singleton_method(cNMatrix_BLAS, "cblas_gemv", (METHOD)nm_cblas_gemv, 11);
	rb_define_singleton_method(cNMatrix_BLAS, "cblas_trsm", (METHOD)nm_cblas_trsm, 12);
	rb_define_singleton_method(cNMatrix_BLAS, "cblas_trmm", (METHOD)nm_cblas_trmm, 12);
	rb_define_singleton_method(cNMatrix_BLAS, "cblas_syrk", (METHOD)nm_cblas_syrk, 11);
	rb_define_singleton_method(cNMatrix_BLAS, "cblas_herk", (METHOD)nm_cblas_herk, 11);
}


/* Interprets cblas argument which could be any of false/:no_transpose, :transpose, or :complex_conjugate,
 * into an enum recognized by cblas.
 *
 * Called by nm_cblas_gemm -- basically inline.
 *
 */
static inline enum CBLAS_TRANSPOSE blas_transpose_sym(VALUE op) {
  if (op == Qfalse || rb_to_id(op) == nm_rb_no_transpose) return CblasNoTrans;
  else if (rb_to_id(op) == nm_rb_transpose) return CblasTrans;
  else if (rb_to_id(op) == nm_rb_complex_conjugate) return CblasConjTrans;
  else rb_raise(rb_eArgError, "Expected false, :transpose, or :complex_conjugate");
  return CblasNoTrans;
}


/*
 * Interprets cblas argument which could be :left or :right
 *
 * Called by nm_cblas_trsm -- basically inline
 */
static inline enum CBLAS_SIDE blas_side_sym(VALUE op) {
  ID op_id = rb_to_id(op);
  if (op_id == nm_rb_left)  return CblasLeft;
  if (op_id == nm_rb_right) return CblasRight;
  rb_raise(rb_eArgError, "Expected :left or :right for side argument");
  return CblasLeft;
}

/*
 * Interprets cblas argument which could be :upper or :lower
 *
 * Called by nm_cblas_trsm -- basically inline
 */
static inline enum CBLAS_UPLO blas_uplo_sym(VALUE op) {
  ID op_id = rb_to_id(op);
  if (op_id == nm_rb_upper) return CblasUpper;
  if (op_id == nm_rb_lower) return CblasLower;
  rb_raise(rb_eArgError, "Expected :upper or :lower for uplo argument");
  return CblasUpper;
}


/*
 * Interprets cblas argument which could be :unit (true) or :nonunit (false or anything other than true/:unit)
 *
 * Called by nm_cblas_trsm -- basically inline
 */
static inline enum CBLAS_DIAG blas_diag_sym(VALUE op) {
  if (rb_to_id(op) == nm_rb_unit || op == Qtrue) return CblasUnit;
  return CblasNonUnit;
}

/*
 * Interprets cblas argument which could be :row or :col
 */
static inline enum CBLAS_ORDER blas_order_sym(VALUE op) {
  if (rb_to_id(op) == rb_intern("row") || rb_to_id(op) == rb_intern("row_major")) return CblasRowMajor;
  else if (rb_to_id(op) == rb_intern("col") || rb_to_id(op) == rb_intern("col_major") ||
           rb_to_id(op) == rb_intern("column") || rb_to_id(op) == rb_intern("column_major")) return CblasColMajor;
  rb_raise(rb_eArgError, "Expected :row or :col for order argument");
  return CblasRowMajor;
}


/*
 * Call any of the cblas_xrotg functions as directly as possible.
 *
 * xROTG computes the elements of a Givens plane rotation matrix such that:
 *
 *  |  c s |   | a |   | r |
 *  | -s c | * | b | = | 0 |
 *
 * where r = +- sqrt( a**2 + b**2 ) and c**2 + s**2 = 1.
 *
 * The Givens plane rotation can be used to introduce zero elements into a matrix selectively.
 *
 * This function differs from most of the other raw BLAS accessors. Instead of providing a, b, c, s as arguments, you
 * should only provide a and b (the inputs), and you should provide them as a single NVector (or the first two elements
 * of any dense NMatrix or NVector type, specifically).
 *
 * The outputs [c,s] will be returned in a Ruby Array at the end; the input NVector will also be modified in-place.
 *
 * If you provide rationals, be aware that there's a high probability of an error, since rotg includes a square root --
 * and most rationals' square roots are irrational. You're better off converting to Float first.
 *
 * This function, like the other cblas_ functions, does minimal type-checking.
 */
static VALUE nm_cblas_rotg(VALUE self, VALUE ab) {
  static void (*ttable[nm::NUM_DTYPES])(void* a, void* b, void* c, void* s) = {
      NULL, NULL, NULL, NULL, NULL, // can't represent c and s as integers, so no point in having integer operations.
      nm::math::cblas_rotg<float>,
      nm::math::cblas_rotg<double>,
      nm::math::cblas_rotg<nm::Complex64>,
      nm::math::cblas_rotg<nm::Complex128>,
      NULL, NULL, NULL, // no rationals
      nm::math::cblas_rotg<nm::RubyObject>
  };

  nm::dtype_t dtype = NM_DTYPE(ab);

  if (!ttable[dtype]) {
    rb_raise(nm_eDataTypeError, "this operation undefined for integer and rational vectors");
    return Qnil;

  } else {
    void *pC = ALLOCA_N(char, DTYPE_SIZES[dtype]),
         *pS = ALLOCA_N(char, DTYPE_SIZES[dtype]);

    // extract A and B from the NVector (first two elements)
    void* pA = NM_STORAGE_DENSE(ab)->elements;
    void* pB = (char*)(NM_STORAGE_DENSE(ab)->elements) + DTYPE_SIZES[dtype];
    // c and s are output

    ttable[dtype](pA, pB, pC, pS);

    VALUE result = rb_ary_new2(2);
    rb_ary_store(result, 0, rubyobj_from_cval(pC, dtype).rval);
    rb_ary_store(result, 1, rubyobj_from_cval(pS, dtype).rval);

    return result;
  }
}


/*
 * Call any of the cblas_xrot functions as directly as possible.
 *
 * xROT is a BLAS level 1 routine (taking two vectors) which applies a plane rotation.
 *
 * It's tough to find documentation on xROT. Here are what we think the arguments are for:
 *  * n     :: number of elements to consider in x and y
 *  * x     :: a vector (expects an NVector)
 *  * incx  :: stride of x
 *  * y     :: a vector (expects an NVector)
 *  * incy  :: stride of y
 *  * c     :: cosine of the angle of rotation
 *  * s     :: sine of the angle of rotation
 *
 * Note that c and s will be the same dtype as x and y, except when x and y are complex. If x and y are complex, c and s
 * will be float for Complex64 or double for Complex128.
 *
 * You probably don't want to call this function. Instead, why don't you try rot, which is more flexible
 * with its arguments?
 *
 * This function does almost no type checking. Seriously, be really careful when you call it! There's no exception
 * handling, so you can easily crash Ruby!
 */
static VALUE nm_cblas_rot(VALUE self, VALUE n, VALUE x, VALUE incx, VALUE y, VALUE incy, VALUE c, VALUE s) {
  static void (*ttable[nm::NUM_DTYPES])(const int N, void*, const int, void*, const int, const void*, const void*) = {
      NULL, NULL, NULL, NULL, NULL, // can't represent c and s as integers, so no point in having integer operations.
      nm::math::cblas_rot<float,float>,
      nm::math::cblas_rot<double,double>,
      nm::math::cblas_rot<nm::Complex64,float>,
      nm::math::cblas_rot<nm::Complex128,double>,
      nm::math::cblas_rot<nm::Rational32,nm::Rational32>,
      nm::math::cblas_rot<nm::Rational64,nm::Rational64>,
      nm::math::cblas_rot<nm::Rational128,nm::Rational128>,
      nm::math::cblas_rot<nm::RubyObject,nm::RubyObject>
  };

  nm::dtype_t dtype = NM_DTYPE(x);


  if (!ttable[dtype]) {
    rb_raise(nm_eDataTypeError, "this operation undefined for integer vectors");
    return Qfalse;
  } else {
    void *pC, *pS;

    // We need to ensure the cosine and sine arguments are the correct dtype -- which may differ from the actual dtype.
    if (dtype == nm::COMPLEX64) {
      pC = ALLOCA_N(float,1);
      pS = ALLOCA_N(float,1);
      rubyval_to_cval(c, nm::FLOAT32, pC);
      rubyval_to_cval(s, nm::FLOAT32, pS);
    } else if (dtype == nm::COMPLEX128) {
      pC = ALLOCA_N(double,1);
      pS = ALLOCA_N(double,1);
      rubyval_to_cval(c, nm::FLOAT64, pC);
      rubyval_to_cval(s, nm::FLOAT64, pS);
    } else {
      pC = ALLOCA_N(char, DTYPE_SIZES[dtype]);
      pS = ALLOCA_N(char, DTYPE_SIZES[dtype]);
      rubyval_to_cval(c, dtype, pC);
      rubyval_to_cval(s, dtype, pS);
    }


    ttable[dtype](FIX2INT(n), NM_STORAGE_DENSE(x)->elements, FIX2INT(incx), NM_STORAGE_DENSE(y)->elements, FIX2INT(incy), pC, pS);

    return Qtrue;
  }
}


/*
 * Call any of the cblas_xnrm2 functions as directly as possible.
 *
 * xNRM2 is a BLAS level 1 routine which calculates the 2-norm of an n-vector x.
 *
 * Arguments:
 *  * n     :: length of x, must be at least 0
 *  * x     :: pointer to first entry of input vector
 *  * incx  :: stride of x, must be POSITIVE (ATLAS says non-zero, but 3.8.4 code only allows positive)
 *
 * You probably don't want to call this function. Instead, why don't you try nrm2, which is more flexible
 * with its arguments?
 *
 * This function does almost no type checking. Seriously, be really careful when you call it! There's no exception
 * handling, so you can easily crash Ruby!
 */
static VALUE nm_cblas_nrm2(VALUE self, VALUE n, VALUE x, VALUE incx) {

  static void (*ttable[nm::NUM_DTYPES])(const int N, const void* X, const int incX, void* sum) = {
/*      nm::math::cblas_nrm2<uint8_t,uint8_t>,
      nm::math::cblas_nrm2<int8_t,int8_t>,
      nm::math::cblas_nrm2<int16_t,int16_t>,
      nm::math::cblas_nrm2<int32_t,int32_t>, */
      NULL, NULL, NULL, NULL, NULL, // no help for integers
      nm::math::cblas_nrm2<float32_t,float32_t>,
      nm::math::cblas_nrm2<float64_t,float64_t>,
      nm::math::cblas_nrm2<float32_t,nm::Complex64>,
      nm::math::cblas_nrm2<float64_t,nm::Complex128>,
      //nm::math::cblas_nrm2<nm::Rational32,nm::Rational32>,
      //nm::math::cblas_nrm2<nm::Rational64,nm::Rational64>,
      //nm::math::cblas_nrm2<nm::Rational128,nm::Rational128>,
      NULL, NULL, NULL,
      nm::math::cblas_nrm2<nm::RubyObject,nm::RubyObject>
  };

  nm::dtype_t dtype  = NM_DTYPE(x);

  if (!ttable[dtype]) {
    rb_raise(nm_eDataTypeError, "this operation undefined for integer and rational vectors");
    return Qnil;

  } else {
    // Determine the return dtype and allocate it
    nm::dtype_t rdtype = dtype;
    if      (dtype == nm::COMPLEX64)  rdtype = nm::FLOAT32;
    else if (dtype == nm::COMPLEX128) rdtype = nm::FLOAT64;

    void *Result = ALLOCA_N(char, DTYPE_SIZES[rdtype]);

    ttable[dtype](FIX2INT(n), NM_STORAGE_DENSE(x)->elements, FIX2INT(incx), Result);

    return rubyobj_from_cval(Result, rdtype).rval;
  }
}



/*
 * Call any of the cblas_xasum functions as directly as possible.
 *
 * xASUM is a BLAS level 1 routine which calculates the sum of absolute values of the entries
 * of a vector x.
 *
 * Arguments:
 *  * n     :: length of x, must be at least 0
 *  * x     :: pointer to first entry of input vector
 *  * incx  :: stride of x, must be POSITIVE (ATLAS says non-zero, but 3.8.4 code only allows positive)
 *
 * You probably don't want to call this function. Instead, why don't you try asum, which is more flexible
 * with its arguments?
 *
 * This function does almost no type checking. Seriously, be really careful when you call it! There's no exception
 * handling, so you can easily crash Ruby!
 */
static VALUE nm_cblas_asum(VALUE self, VALUE n, VALUE x, VALUE incx) {

  static void (*ttable[nm::NUM_DTYPES])(const int N, const void* X, const int incX, void* sum) = {
      nm::math::cblas_asum<uint8_t,uint8_t>,
      nm::math::cblas_asum<int8_t,int8_t>,
      nm::math::cblas_asum<int16_t,int16_t>,
      nm::math::cblas_asum<int32_t,int32_t>,
      nm::math::cblas_asum<int64_t,int64_t>,
      nm::math::cblas_asum<float32_t,float32_t>,
      nm::math::cblas_asum<float64_t,float64_t>,
      nm::math::cblas_asum<float32_t,nm::Complex64>,
      nm::math::cblas_asum<float64_t,nm::Complex128>,
      nm::math::cblas_asum<nm::Rational32,nm::Rational32>,
      nm::math::cblas_asum<nm::Rational64,nm::Rational64>,
      nm::math::cblas_asum<nm::Rational128,nm::Rational128>,
      nm::math::cblas_asum<nm::RubyObject,nm::RubyObject>
  };

  nm::dtype_t dtype  = NM_DTYPE(x);

  // Determine the return dtype and allocate it
  nm::dtype_t rdtype = dtype;
  if      (dtype == nm::COMPLEX64)  rdtype = nm::FLOAT32;
  else if (dtype == nm::COMPLEX128) rdtype = nm::FLOAT64;

  void *Result = ALLOCA_N(char, DTYPE_SIZES[rdtype]);

  ttable[dtype](FIX2INT(n), NM_STORAGE_DENSE(x)->elements, FIX2INT(incx), Result);

  return rubyobj_from_cval(Result, rdtype).rval;
}




/* Call any of the cblas_xgemm functions as directly as possible.
 *
 * The cblas_xgemm functions (dgemm, sgemm, cgemm, and zgemm) define the following operation:
 *
 *    C = alpha*op(A)*op(B) + beta*C
 *
 * where op(X) is one of <tt>op(X) = X</tt>, <tt>op(X) = X**T</tt>, or the complex conjugate of X.
 *
 * Note that this will only work for dense matrices that are of types :float32, :float64, :complex64, and :complex128.
 * Other types are not implemented in BLAS, and while they exist in NMatrix, this method is intended only to
 * expose the ultra-optimized ATLAS versions.
 *
 * == Arguments
 * See: http://www.netlib.org/blas/dgemm.f
 *
 * You probably don't want to call this function. Instead, why don't you try gemm, which is more flexible
 * with its arguments?
 *
 * This function does almost no type checking. Seriously, be really careful when you call it! There's no exception
 * handling, so you can easily crash Ruby!
 */
static VALUE nm_cblas_gemm(VALUE self,
                           VALUE order,
                           VALUE trans_a, VALUE trans_b,
                           VALUE m, VALUE n, VALUE k,
                           VALUE alpha,
                           VALUE a, VALUE lda,
                           VALUE b, VALUE ldb,
                           VALUE beta,
                           VALUE c, VALUE ldc)
{
  NAMED_DTYPE_TEMPLATE_TABLE(ttable, nm::math::cblas_gemm, void, const enum CBLAS_ORDER Order, const enum CBLAS_TRANSPOSE trans_a, const enum CBLAS_TRANSPOSE trans_b, int m, int n, int k, void* alpha, void* a, int lda, void* b, int ldb, void* beta, void* c, int ldc);

  nm::dtype_t dtype = NM_DTYPE(a);

  void *pAlpha = ALLOCA_N(char, DTYPE_SIZES[dtype]),
       *pBeta  = ALLOCA_N(char, DTYPE_SIZES[dtype]);
  rubyval_to_cval(alpha, dtype, pAlpha);
  rubyval_to_cval(beta, dtype, pBeta);

  ttable[dtype](blas_order_sym(order), blas_transpose_sym(trans_a), blas_transpose_sym(trans_b), FIX2INT(m), FIX2INT(n), FIX2INT(k), pAlpha, NM_STORAGE_DENSE(a)->elements, FIX2INT(lda), NM_STORAGE_DENSE(b)->elements, FIX2INT(ldb), pBeta, NM_STORAGE_DENSE(c)->elements, FIX2INT(ldc));

  return c;
}


/* Call any of the cblas_xgemv functions as directly as possible.
 *
 * The cblas_xgemv functions (dgemv, sgemv, cgemv, and zgemv) define the following operation:
 *
 *    y = alpha*op(A)*x + beta*y
 *
 * where op(A) is one of <tt>op(A) = A</tt>, <tt>op(A) = A**T</tt>, or the complex conjugate of A.
 *
 * Note that this will only work for dense matrices that are of types :float32, :float64, :complex64, and :complex128.
 * Other types are not implemented in BLAS, and while they exist in NMatrix, this method is intended only to
 * expose the ultra-optimized ATLAS versions.
 *
 * == Arguments
 * See: http://www.netlib.org/blas/dgemm.f
 *
 * You probably don't want to call this function. Instead, why don't you try cblas_gemv, which is more flexible
 * with its arguments?
 *
 * This function does almost no type checking. Seriously, be really careful when you call it! There's no exception
 * handling, so you can easily crash Ruby!
 */
static VALUE nm_cblas_gemv(VALUE self,
                           VALUE trans_a,
                           VALUE m, VALUE n,
                           VALUE alpha,
                           VALUE a, VALUE lda,
                           VALUE x, VALUE incx,
                           VALUE beta,
                           VALUE y, VALUE incy)
{
  NAMED_DTYPE_TEMPLATE_TABLE(ttable, nm::math::cblas_gemv, bool, const enum CBLAS_TRANSPOSE, const int, const int, const void*, const void*, const int, const void*, const int, const void*, void*, const int)

  nm::dtype_t dtype = NM_DTYPE(a);

  void *pAlpha = ALLOCA_N(char, DTYPE_SIZES[dtype]),
       *pBeta  = ALLOCA_N(char, DTYPE_SIZES[dtype]);
  rubyval_to_cval(alpha, dtype, pAlpha);
  rubyval_to_cval(beta, dtype, pBeta);

  return ttable[dtype](blas_transpose_sym(trans_a), FIX2INT(m), FIX2INT(n), pAlpha, NM_STORAGE_DENSE(a)->elements, FIX2INT(lda), NM_STORAGE_DENSE(x)->elements, FIX2INT(incx), pBeta, NM_STORAGE_DENSE(y)->elements, FIX2INT(incy)) ? Qtrue : Qfalse;
}


static VALUE nm_cblas_trsm(VALUE self,
                           VALUE order,
                           VALUE side, VALUE uplo,
                           VALUE trans_a, VALUE diag,
                           VALUE m, VALUE n,
                           VALUE alpha,
                           VALUE a, VALUE lda,
                           VALUE b, VALUE ldb)
{
  static void (*ttable[nm::NUM_DTYPES])(const enum CBLAS_ORDER, const enum CBLAS_SIDE, const enum CBLAS_UPLO,
                                        const enum CBLAS_TRANSPOSE, const enum CBLAS_DIAG,
                                        const int m, const int n, const void* alpha, const void* a,
                                        const int lda, void* b, const int ldb) = {
      NULL, NULL, NULL, NULL, NULL, // integers not allowed due to division
      nm::math::cblas_trsm<float>,
      nm::math::cblas_trsm<double>,
      cblas_ctrsm, cblas_ztrsm, // call directly, same function signature!
      nm::math::cblas_trsm<nm::Rational32>,
      nm::math::cblas_trsm<nm::Rational64>,
      nm::math::cblas_trsm<nm::Rational128>,
      nm::math::cblas_trsm<nm::RubyObject>
  };

  nm::dtype_t dtype = NM_DTYPE(a);

  if (!ttable[dtype]) {
    rb_raise(nm_eDataTypeError, "this matrix operation undefined for integer matrices");
  } else {
    void *pAlpha = ALLOCA_N(char, DTYPE_SIZES[dtype]);
    rubyval_to_cval(alpha, dtype, pAlpha);

    ttable[dtype](blas_order_sym(order), blas_side_sym(side), blas_uplo_sym(uplo), blas_transpose_sym(trans_a), blas_diag_sym(diag), FIX2INT(m), FIX2INT(n), pAlpha, NM_STORAGE_DENSE(a)->elements, FIX2INT(lda), NM_STORAGE_DENSE(b)->elements, FIX2INT(ldb));
  }

  return Qtrue;
}


static VALUE nm_cblas_trmm(VALUE self,
                           VALUE order,
                           VALUE side, VALUE uplo,
                           VALUE trans_a, VALUE diag,
                           VALUE m, VALUE n,
                           VALUE alpha,
                           VALUE a, VALUE lda,
                           VALUE b, VALUE ldb)
{
  static void (*ttable[nm::NUM_DTYPES])(const enum CBLAS_ORDER,
                                        const enum CBLAS_SIDE, const enum CBLAS_UPLO,
                                        const enum CBLAS_TRANSPOSE, const enum CBLAS_DIAG,
                                        const int m, const int n, const void* alpha, const void* a,
                                        const int lda, void* b, const int ldb) = {
      NULL, NULL, NULL, NULL, NULL, // integers not allowed due to division
      nm::math::cblas_trmm<float>,
      nm::math::cblas_trmm<double>,
      cblas_ctrmm, cblas_ztrmm // call directly, same function signature!
      /*
      nm::math::cblas_trmm<nm::Rational32>,
      nm::math::cblas_trmm<nm::Rational64>,
      nm::math::cblas_trmm<nm::Rational128>,
      nm::math::cblas_trmm<nm::RubyObject>*/
  };

  nm::dtype_t dtype = NM_DTYPE(a);

  if (!ttable[dtype]) {
    rb_raise(nm_eDataTypeError, "this matrix operation not yet defined for non-BLAS dtypes");
  } else {
    void *pAlpha = ALLOCA_N(char, DTYPE_SIZES[dtype]);
    rubyval_to_cval(alpha, dtype, pAlpha);

    ttable[dtype](blas_order_sym(order), blas_side_sym(side), blas_uplo_sym(uplo), blas_transpose_sym(trans_a), blas_diag_sym(diag), FIX2INT(m), FIX2INT(n), pAlpha, NM_STORAGE_DENSE(a)->elements, FIX2INT(lda), NM_STORAGE_DENSE(b)->elements, FIX2INT(ldb));
  }

  return b;
}


static VALUE nm_cblas_syrk(VALUE self,
                           VALUE order,
                           VALUE uplo,
                           VALUE trans,
                           VALUE n, VALUE k,
                           VALUE alpha,
                           VALUE a, VALUE lda,
                           VALUE beta,
                           VALUE c, VALUE ldc)
{
  static void (*ttable[nm::NUM_DTYPES])(const enum CBLAS_ORDER, const enum CBLAS_UPLO, const enum CBLAS_TRANSPOSE,
                                        const int n, const int k, const void* alpha, const void* a,
                                        const int lda, const void* beta, void* c, const int ldc) = {
      NULL, NULL, NULL, NULL, NULL, // integers not allowed due to division
      nm::math::cblas_syrk<float>,
      nm::math::cblas_syrk<double>,
      cblas_csyrk, cblas_zsyrk// call directly, same function signature!
      /*nm::math::cblas_trsm<nm::Rational32>,
      nm::math::cblas_trsm<nm::Rational64>,
      nm::math::cblas_trsm<nm::Rational128>,
      nm::math::cblas_trsm<nm::RubyObject>*/
  };

  nm::dtype_t dtype = NM_DTYPE(a);

  if (!ttable[dtype]) {
    rb_raise(nm_eDataTypeError, "this matrix operation undefined for integer matrices");
  } else {
    void *pAlpha = ALLOCA_N(char, DTYPE_SIZES[dtype]),
         *pBeta = ALLOCA_N(char, DTYPE_SIZES[dtype]);
    rubyval_to_cval(alpha, dtype, pAlpha);
    rubyval_to_cval(beta, dtype, pBeta);

    ttable[dtype](blas_order_sym(order), blas_uplo_sym(uplo), blas_transpose_sym(trans), FIX2INT(n), FIX2INT(k), pAlpha, NM_STORAGE_DENSE(a)->elements, FIX2INT(lda), pBeta, NM_STORAGE_DENSE(c)->elements, FIX2INT(ldc));
  }

  return Qtrue;
}


static VALUE nm_cblas_herk(VALUE self,
                           VALUE order,
                           VALUE uplo,
                           VALUE trans,
                           VALUE n, VALUE k,
                           VALUE alpha,
                           VALUE a, VALUE lda,
                           VALUE beta,
                           VALUE c, VALUE ldc)
{

  nm::dtype_t dtype = NM_DTYPE(a);

  if (dtype == nm::COMPLEX64) {
    cblas_cherk(blas_order_sym(order), blas_uplo_sym(uplo), blas_transpose_sym(trans), FIX2INT(n), FIX2INT(k), NUM2DBL(alpha), NM_STORAGE_DENSE(a)->elements, FIX2INT(lda), NUM2DBL(beta), NM_STORAGE_DENSE(c)->elements, FIX2INT(ldc));
  } else if (dtype == nm::COMPLEX128) {
    cblas_zherk(blas_order_sym(order), blas_uplo_sym(uplo), blas_transpose_sym(trans), FIX2INT(n), FIX2INT(k), NUM2DBL(alpha), NM_STORAGE_DENSE(a)->elements, FIX2INT(lda), NUM2DBL(beta), NM_STORAGE_DENSE(c)->elements, FIX2INT(ldc));
  } else
    rb_raise(rb_eNotImpError, "this matrix operation undefined for non-complex dtypes");


  return Qtrue;
}

static 

inline VALUE gesvd(char *jobu, char *jobvt, 
    int m, int n,
    void* a, int lda,
    void* s,
    void* u, int ldu, 
    void* vt, int ldvt, 
    int lwork, nm::dtype_t dtype) 
{
  if (dtype == nm::FLOAT64) {
    double* A = reinterpret_cast<double*>(a);
    double* S = reinterpret_cast<double*>(s);
    double* U = reinterpret_cast<double*>(u);
    double* VT = reinterpret_cast<double*>(vt);
    double* work = ALLOCA_N(double, lwork);
    int info = 0;
<<<<<<< HEAD
    nm::math::clapack_gesvd(jobu, jobvt, &m, &n, 
=======
    nm::math::lapack_dgesvd(jobu, jobvt, &m, &n, 
>>>>>>> 86bd23a2
        A, &lda, S, U, 
        &ldu, VT, &ldvt, work, &lwork, 
        &info);

    return Qtrue;
    /*
    // Prep the return product
    VALUE return_array = rb_ary_new2(3);

    rb_ary_push(return_array, rb_nmatrix_dense_create(dtype, s_size, dim, s, length ));
    rb_ary_push(return_array, rb_nmatrix_dense_create(dtype, u_size, m, u, m));
    rb_ary_push(return_array, rb_nmatrix_dense_create(dtype, vt_size, n, vt, n));
    return return_array; */
<<<<<<< HEAD
    return INT2FIX(info);
  } else if (dtype == 5) {
=======
  } else if (dtype == nm::FLOAT32) {
    float* A = reinterpret_cast<float*>(a);
    float* S = reinterpret_cast<float*>(s);
    float* U = reinterpret_cast<float*>(u);
    float* VT = reinterpret_cast<float*>(vt);
    float* work = ALLOCA_N(float, lwork);
    int info = 0;
    nm::math::lapack_sgesvd(jobu, jobvt, &m, &n, 
        A, &lda, S, U, 
        &ldu, VT, &ldvt, work, &lwork, 
        &info);

    return Qtrue;

  } else if (dtype == nm::COMPLEX64) {
    nm::Complex64* A = reinterpret_cast<nm::Complex64*>(a);
    nm::Complex64* S = reinterpret_cast<nm::Complex64*>(s);
    nm::Complex64* U = reinterpret_cast<nm::Complex64*>(u);
    nm::Complex64* VT = reinterpret_cast<nm::Complex64*>(vt);
    int rwork_size = 5*std::min(m,n);
    nm::Complex64* work = ALLOCA_N(nm::Complex64, lwork);
    float* rwork = ALLOCA_N(float, rwork_size);
    int info = 0;
    nm::math::lapack_cgesvd(jobu, jobvt, &m, &n, 
        A, &lda, S, U, 
        &ldu, VT, &ldvt, work, &lwork, rwork,
        &info);
  } else if (dtype == nm::COMPLEX128) {
    nm::Complex128* A = reinterpret_cast<nm::Complex128*>(a);
    nm::Complex128* S = reinterpret_cast<nm::Complex128*>(s);
    nm::Complex128* U = reinterpret_cast<nm::Complex128*>(u);
    nm::Complex128* VT = reinterpret_cast<nm::Complex128*>(vt);
    int rwork_size = 5*std::min(m,n);
    nm::Complex128* work = ALLOCA_N(nm::Complex128, lwork);
    double* rwork = ALLOCA_N(double, rwork_size);
    int info = 0;
    nm::math::lapack_zgesvd(jobu, jobvt, &m, &n, 
        A, &lda, S, U, 
        &ldu, VT, &ldvt, work, &lwork, rwork,
        &info);

>>>>>>> 86bd23a2
  } else {
    rb_raise(rb_eNotImpError, "only LAPACK versions implemented thus far");
    return Qnil;
  }
}
/*
 * Function signature conversion for calling CBLAS' gesvd functions as directly as possible.
 * 
 * I'm greatly tempted, and would rather see a wrapped version, which I'm not sure where I should place.
 * For now, I'll keep it here.
 *
 * For documentation: http://www.netlib.org/lapack/double/dgesvd.f
 */
static VALUE nm_gesvd(VALUE self, VALUE jobu, VALUE jobvt, VALUE a, VALUE s, VALUE u, VALUE vt) { 
  //Raise errors if all dtypes aren't matching...? Here or in the Ruby code

  nm::dtype_t dtype = NM_DTYPE(a);
  size_t m = NM_STORAGE_DENSE(a)->shape[0];
  size_t n = NM_STORAGE_DENSE(a)->shape[1];
  int intm = int(m);
  int intn = int(n);
  size_t lda = std::max(1, int(m));
  size_t ldu = std::max(1, int(m));
  size_t ldvt = std::max(1, int(n));
  size_t lwork = std::max(std::max(1,3*std::min(intm, intn) + std::max(intm, intn)),5*std::min(intm,intn));

  /*VALUE resp;
  try { */
    gesvd(RSTRING_PTR(jobu),RSTRING_PTR(jobvt),
        m, n, 
        NM_STORAGE_DENSE(a)->elements, lda,
        NM_STORAGE_DENSE(s)->elements, 
        NM_STORAGE_DENSE(u)->elements, ldu,
        NM_STORAGE_DENSE(vt)->elements, ldvt,
        lwork, dtype);
        
    // make this last function templated and feed the elements directly
    /*
  } catch (int e) {
    char tmp[20];
    sprintf(tmp, "Error#: %i, cerr: %i", FIX2INT(resp), e);
    rb_raise(rb_eArgError, tmp );
    return 0;
  }*/
  return Qnil;

  // S will return from the child function as Ruby converted values, or as an NMatrix, either way... no processing required
  //return *reinterpret_cast<VALUE*>(s);
  // This is where I should handle S, returning it as a Ruby array of Matrix objects, perhaps?  I'd rather not have to deal with the casting

}
/*
 * Function signature conversion for calling CBLAS' gesvd functions as directly as possible.
 * 
 * I'm greatly tempted, and would rather see a wrapped version, which I'm not sure where I should place.
 * For now, I'll keep it here.
template <typename DType>
static inline lapack_gesvd_nothrow() {
}
 */
static VALUE nm_lapack_gesvd(VALUE self, VALUE jobu, VALUE jobvt, VALUE m, VALUE n, VALUE a, VALUE lda, VALUE s, VALUE u, VALUE ldu, VALUE vt, VALUE ldvt, VALUE work, VALUE lwork, VALUE rwork, VALUE info) {
  static void (*ttable[nm::NUM_DTYPES])(char*, char*, int*, int*, void*, int*, void*, void*, int*, void*, int*, void*, int*, void*, int*) = {
    NULL, NULL, NULL, NULL, NULL, // no integer ops
    nm::math::lapack_gesvd_nothrow<float,float>,
    nm::math::lapack_gesvd_nothrow<double,double>,
    nm::math::lapack_gesvd_nothrow<nm::Complex64,float>,
    nm::math::lapack_gesvd_nothrow<nm::Complex128,double>,
    NULL, NULL, NULL, NULL};
  nm::dtype_t dtype = NM_DTYPE(a);

  //void* RWORK, A, S, U, VT, WORK;
  if (!ttable[dtype]) {
    rb_raise(nm_eDataTypeError, "This operation is only available for BLAS datatypes");
    return Qfalse;
  } else {
    if (dtype == nm::COMPLEX64 || dtype == nm::COMPLEX128) {
      // Prep RWORK?
    } else if (dtype == nm::FLOAT32 || dtype == nm::FLOAT64) {
      // Nullify RWORK?
    }

    /*ttable[dtype](RSTRING_PTR(jobu),RSTRING_PTR(jobvt),
      m, n, 
      NM_STORAGE_DENSE(a)->elements, lda,
      NM_STORAGE_DENSE(s)->elements, 
      NM_STORAGE_DENSE(u)->elements, ldu,
      NM_STORAGE_DENSE(vt)->elements, ldvt,
      lwork, rwork, info);*/
    return Qtrue;
  }
}

/*
template <typename DType>
static inline bool gesvd(char* jobu, char* jobvt,  // 'A', 'S', 'O', 'N', will probably default to 'A' which returns in array form
    int m, int n,
    DType* a, int lda,
    DType* s, 
    DType* u, int ldu,
    DType* vt, int ldvt,
    DType* work, int lwork,
    DType* rwork) // Rational number array 
*/

/*
 * Based on LAPACK's dscal function, but for any dtype.
 *
 * In-place modification; returns the modified vector as well.
 */
static VALUE nm_clapack_scal(VALUE self, VALUE n, VALUE scale, VALUE vector, VALUE incx) {
  nm::dtype_t dtype = NM_DTYPE(vector);

  void* da      = ALLOCA_N(char, DTYPE_SIZES[dtype]);
  rubyval_to_cval(scale, dtype, da);

  NAMED_DTYPE_TEMPLATE_TABLE(ttable, nm::math::clapack_scal, void, const int n, const void* da, void* dx, const int incx);

  ttable[dtype](FIX2INT(n), da, NM_STORAGE_DENSE(vector)->elements, FIX2INT(incx));

  return vector;
}


static VALUE nm_clapack_lauum(VALUE self, VALUE order, VALUE uplo, VALUE n, VALUE a, VALUE lda) {
  static int (*ttable[nm::NUM_DTYPES])(const enum CBLAS_ORDER, const enum CBLAS_UPLO, const int n, void* a, const int lda) = {
      /*nm::math::clapack_lauum<uint8_t, false>,
      nm::math::clapack_lauum<int8_t, false>,
      nm::math::clapack_lauum<int16_t, false>,
      nm::math::clapack_lauum<uint32_t, false>,
      nm::math::clapack_lauum<uint64_t, false>,*/
      NULL, NULL, NULL, NULL, NULL,
      nm::math::clapack_lauum<false, float>,
      nm::math::clapack_lauum<false, double>,
#ifdef HAVE_CLAPACK_H
      clapack_clauum, clapack_zlauum, // call directly, same function signature!
#else // Especially important for Mac OS, which doesn't seem to include the ATLAS clapack interface.
      nm::math::clapack_lauum<true, nm::Complex64>,
      nm::math::clapack_lauum<true, nm::Complex128>,
#endif
/*
      nm::math::clapack_lauum<nm::Rational32, false>,
      nm::math::clapack_lauum<nm::Rational64, false>,
      nm::math::clapack_lauum<nm::Rational128, false>,
      nm::math::clapack_lauum<nm::RubyObject, false>

*/
  };

  if (!ttable[NM_DTYPE(a)]) {
    rb_raise(rb_eNotImpError, "does not yet work for non-BLAS dtypes (needs herk, syrk, trmm)");
  } else {
    // Call either our version of lauum or the LAPACK version.
    ttable[NM_DTYPE(a)](blas_order_sym(order), blas_uplo_sym(uplo), FIX2INT(n), NM_STORAGE_DENSE(a)->elements, FIX2INT(lda));
  }

  return a;
}


/* Call any of the clapack_xgetrf functions as directly as possible.
 *
 * The clapack_getrf functions (dgetrf, sgetrf, cgetrf, and zgetrf) compute an LU factorization of a general M-by-N
 * matrix A using partial pivoting with row interchanges.
 *
 * The factorization has the form:
 *    A = P * L * U
 * where P is a permutation matrix, L is lower triangular with unit diagonal elements (lower trapezoidal if m > n),
 * and U is upper triangular (upper trapezoidal if m < n).
 *
 * This is the right-looking level 3 BLAS version of the algorithm.
 *
 * == Arguments
 * See: http://www.netlib.org/lapack/double/dgetrf.f
 * (You don't need argument 5; this is the value returned by this function.)
 *
 * You probably don't want to call this function. Instead, why don't you try clapack_getrf, which is more flexible
 * with its arguments?
 *
 * This function does almost no type checking. Seriously, be really careful when you call it! There's no exception
 * handling, so you can easily crash Ruby!
 *
 * Returns an array giving the pivot indices (normally these are argument #5).
 */
static VALUE nm_clapack_getrf(VALUE self, VALUE order, VALUE m, VALUE n, VALUE a, VALUE lda) {
  static int (*ttable[nm::NUM_DTYPES])(const enum CBLAS_ORDER, const int m, const int n, void* a, const int lda, int* ipiv) = {
      NULL, NULL, NULL, NULL, NULL, // integers not allowed due to division
      nm::math::clapack_getrf<float>,
      nm::math::clapack_getrf<double>,
#ifdef HAVE_CLAPACK_H
      clapack_cgetrf, clapack_zgetrf, // call directly, same function signature!
#else // Especially important for Mac OS, which doesn't seem to include the ATLAS clapack interface.
      nm::math::clapack_getrf<nm::Complex64>,
      nm::math::clapack_getrf<nm::Complex128>,
#endif
      nm::math::clapack_getrf<nm::Rational32>,
      nm::math::clapack_getrf<nm::Rational64>,
      nm::math::clapack_getrf<nm::Rational128>,
      nm::math::clapack_getrf<nm::RubyObject>
  };

  int M = FIX2INT(m),
      N = FIX2INT(n);

  // Allocate the pivot index array, which is of size MIN(M, N).
  size_t ipiv_size = std::min(M,N);
  int* ipiv = ALLOCA_N(int, ipiv_size);

  if (!ttable[NM_DTYPE(a)]) {
    rb_raise(nm_eDataTypeError, "this matrix operation undefined for integer matrices");
  } else {
    // Call either our version of getrf or the LAPACK version.
    ttable[NM_DTYPE(a)](blas_order_sym(order), M, N, NM_STORAGE_DENSE(a)->elements, FIX2INT(lda), ipiv);
  }

  // Result will be stored in a. We return ipiv as an array.
  VALUE ipiv_array = rb_ary_new2(ipiv_size);
  for (size_t i = 0; i < ipiv_size; ++i) {
    rb_ary_store(ipiv_array, i, INT2FIX(ipiv[i]));
  }

  return ipiv_array;
}


/* Call any of the clapack_xpotrf functions as directly as possible.
 *
 * You probably don't want to call this function. Instead, why don't you try clapack_potrf, which is more flexible
 * with its arguments?
 *
 * This function does almost no type checking. Seriously, be really careful when you call it! There's no exception
 * handling, so you can easily crash Ruby!
 *
 * Returns an array giving the pivot indices (normally these are argument #5).
 */
static VALUE nm_clapack_potrf(VALUE self, VALUE order, VALUE uplo, VALUE n, VALUE a, VALUE lda) {
#ifndef HAVE_CLAPACK_H
  rb_raise(rb_eNotImpError, "potrf currently requires LAPACK");
#endif

  static int (*ttable[nm::NUM_DTYPES])(const enum CBLAS_ORDER, const enum CBLAS_UPLO, const int n, void* a, const int lda) = {
      NULL, NULL, NULL, NULL, NULL, // integers not allowed due to division
      nm::math::clapack_potrf<float>,
      nm::math::clapack_potrf<double>,
#ifdef HAVE_CLAPACK_H
      clapack_cpotrf, clapack_zpotrf, // call directly, same function signature!
#else // Especially important for Mac OS, which doesn't seem to include the ATLAS clapack interface.
      nm::math::clapack_potrf<nm::Complex64>,
      nm::math::clapack_potrf<nm::Complex128>,
#endif
      NULL, NULL, NULL, NULL /*
      nm::math::clapack_potrf<nm::Rational32>,
      nm::math::clapack_potrf<nm::Rational64>,
      nm::math::clapack_potrf<nm::Rational128>,
      nm::math::clapack_potrf<nm::RubyObject> */
  };

  if (!ttable[NM_DTYPE(a)]) {
    rb_raise(rb_eNotImpError, "this operation not yet implemented for non-BLAS dtypes");
    // FIXME: Once BLAS dtypes are implemented, replace error above with the error below.
    //rb_raise(nm_eDataTypeError, "this matrix operation undefined for integer matrices");
  } else {
    // Call either our version of potrf or the LAPACK version.
    ttable[NM_DTYPE(a)](blas_order_sym(order), blas_uplo_sym(uplo), FIX2INT(n), NM_STORAGE_DENSE(a)->elements, FIX2INT(lda));
  }

  return a;
}


/*
 * Call any of the clapack_xgetrs functions as directly as possible.
 */
static VALUE nm_clapack_getrs(VALUE self, VALUE order, VALUE trans, VALUE n, VALUE nrhs, VALUE a, VALUE lda, VALUE ipiv, VALUE b, VALUE ldb) {
  static int (*ttable[nm::NUM_DTYPES])(const enum CBLAS_ORDER Order, const enum CBLAS_TRANSPOSE Trans, const int N,
                                       const int NRHS, const void* A, const int lda, const int* ipiv, void* B,
                                       const int ldb) = {
      NULL, NULL, NULL, NULL, NULL, // integers not allowed due to division
      nm::math::clapack_getrs<float>,
      nm::math::clapack_getrs<double>,
#ifdef HAVE_CLAPACK_H
      clapack_cgetrs, clapack_zgetrs, // call directly, same function signature!
#else // Especially important for Mac OS, which doesn't seem to include the ATLAS clapack interface.
      nm::math::clapack_getrs<nm::Complex64>,
      nm::math::clapack_getrs<nm::Complex128>,
#endif
      nm::math::clapack_getrs<nm::Rational32>,
      nm::math::clapack_getrs<nm::Rational64>,
      nm::math::clapack_getrs<nm::Rational128>,
      nm::math::clapack_getrs<nm::RubyObject>
  };

  // Allocate the C version of the pivot index array
  // TODO: Allow for an NVector here also, maybe?
  int* ipiv_;
  if (TYPE(ipiv) != T_ARRAY) {
    rb_raise(rb_eArgError, "ipiv must be of type Array");
  } else {
    ipiv_ = ALLOCA_N(int, RARRAY_LEN(ipiv));
    for (int index = 0; index < RARRAY_LEN(ipiv); ++index) {
      ipiv_[index] = FIX2INT( RARRAY_PTR(ipiv)[index] );
    }
  }

  if (!ttable[NM_DTYPE(a)]) {
    rb_raise(nm_eDataTypeError, "this matrix operation undefined for integer matrices");
  } else {

    // Call either our version of getrs or the LAPACK version.
    ttable[NM_DTYPE(a)](blas_order_sym(order), blas_transpose_sym(trans), FIX2INT(n), FIX2INT(nrhs), NM_STORAGE_DENSE(a)->elements, FIX2INT(lda),
                        ipiv_, NM_STORAGE_DENSE(b)->elements, FIX2INT(ldb));
  }

  // b is both returned and modified directly in the argument list.
  return b;
}


/*
 * Call any of the clapack_xpotrs functions as directly as possible.
 */
static VALUE nm_clapack_potrs(VALUE self, VALUE order, VALUE uplo, VALUE n, VALUE nrhs, VALUE a, VALUE lda, VALUE b, VALUE ldb) {
  static int (*ttable[nm::NUM_DTYPES])(const enum CBLAS_ORDER Order, const enum CBLAS_UPLO Uplo, const int N,
                                       const int NRHS, const void* A, const int lda, void* B, const int ldb) = {
      NULL, NULL, NULL, NULL, NULL, // integers not allowed due to division
      nm::math::clapack_potrs<float,false>,
      nm::math::clapack_potrs<double,false>,
#ifdef HAVE_CLAPACK_H
      clapack_cpotrs, clapack_zpotrs, // call directly, same function signature!
#else // Especially important for Mac OS, which doesn't seem to include the ATLAS clapack interface.
      nm::math::clapack_potrs<nm::Complex64,true>,
      nm::math::clapack_potrs<nm::Complex128,true>,
#endif
      nm::math::clapack_potrs<nm::Rational32,false>,
      nm::math::clapack_potrs<nm::Rational64,false>,
      nm::math::clapack_potrs<nm::Rational128,false>,
      nm::math::clapack_potrs<nm::RubyObject,false>
  };


  if (!ttable[NM_DTYPE(a)]) {
    rb_raise(nm_eDataTypeError, "this matrix operation undefined for integer matrices");
  } else {

    // Call either our version of potrs or the LAPACK version.
    ttable[NM_DTYPE(a)](blas_order_sym(order), blas_uplo_sym(uplo), FIX2INT(n), FIX2INT(nrhs), NM_STORAGE_DENSE(a)->elements, FIX2INT(lda),
                        NM_STORAGE_DENSE(b)->elements, FIX2INT(ldb));
  }

  // b is both returned and modified directly in the argument list.
  return b;
}


/* Call any of the clapack_xgetri functions as directly as possible.
 *
 * You probably don't want to call this function. Instead, why don't you try clapack_getri, which is more flexible
 * with its arguments?
 *
 * This function does almost no type checking. Seriously, be really careful when you call it! There's no exception
 * handling, so you can easily crash Ruby!
 *
 * Returns an array giving the pivot indices (normally these are argument #5).
 */
static VALUE nm_clapack_getri(VALUE self, VALUE order, VALUE n, VALUE a, VALUE lda, VALUE ipiv) {
#ifndef HAVE_CLAPACK_H
  rb_raise(rb_eNotImpError, "getri currently requires LAPACK");
#endif

  static int (*ttable[nm::NUM_DTYPES])(const enum CBLAS_ORDER, const int n, void* a, const int lda, const int* ipiv) = {
      NULL, NULL, NULL, NULL, NULL, // integers not allowed due to division
      nm::math::clapack_getri<float>,
      nm::math::clapack_getri<double>,
#ifdef HAVE_CLAPACK_H
      clapack_cgetri, clapack_zgetri, // call directly, same function signature!
#else // Especially important for Mac OS, which doesn't seem to include the ATLAS clapack interface.
      nm::math::clapack_getri<nm::Complex64>,
      nm::math::clapack_getri<nm::Complex128>,
#endif
      NULL, NULL, NULL, NULL /*
      nm::math::clapack_getri<nm::Rational32>,
      nm::math::clapack_getri<nm::Rational64>,
      nm::math::clapack_getri<nm::Rational128>,
      nm::math::clapack_getri<nm::RubyObject> */
  };

  // Allocate the C version of the pivot index array
  // TODO: Allow for an NVector here also, maybe?
  int* ipiv_;
  if (TYPE(ipiv) != T_ARRAY) {
    rb_raise(rb_eArgError, "ipiv must be of type Array");
  } else {
    ipiv_ = ALLOCA_N(int, RARRAY_LEN(ipiv));
    for (int index = 0; index < RARRAY_LEN(ipiv); ++index) {
      ipiv_[index] = FIX2INT( RARRAY_PTR(ipiv)[index] );
    }
  }

  if (!ttable[NM_DTYPE(a)]) {
    rb_raise(rb_eNotImpError, "this operation not yet implemented for non-BLAS dtypes");
    // FIXME: Once non-BLAS dtypes are implemented, replace error above with the error below.
    //rb_raise(nm_eDataTypeError, "this matrix operation undefined for integer matrices");
  } else {
    // Call either our version of getri or the LAPACK version.
    ttable[NM_DTYPE(a)](blas_order_sym(order), FIX2INT(n), NM_STORAGE_DENSE(a)->elements, FIX2INT(lda), ipiv_);
  }

  return a;
}


/* Call any of the clapack_xpotri functions as directly as possible.
 *
 * You probably don't want to call this function. Instead, why don't you try clapack_potri, which is more flexible
 * with its arguments?
 *
 * This function does almost no type checking. Seriously, be really careful when you call it! There's no exception
 * handling, so you can easily crash Ruby!
 *
 * Returns an array giving the pivot indices (normally these are argument #5).
 */
static VALUE nm_clapack_potri(VALUE self, VALUE order, VALUE uplo, VALUE n, VALUE a, VALUE lda) {
#ifndef HAVE_CLAPACK_H
  rb_raise(rb_eNotImpError, "getri currently requires LAPACK");
#endif

  static int (*ttable[nm::NUM_DTYPES])(const enum CBLAS_ORDER, const enum CBLAS_UPLO, const int n, void* a, const int lda) = {
      NULL, NULL, NULL, NULL, NULL, // integers not allowed due to division
      nm::math::clapack_potri<float>,
      nm::math::clapack_potri<double>,
#ifdef HAVE_CLAPACK_H
      clapack_cpotri, clapack_zpotri, // call directly, same function signature!
#else // Especially important for Mac OS, which doesn't seem to include the ATLAS clapack interface.
      nm::math::clapack_potri<nm::Complex64>,
      nm::math::clapack_potri<nm::Complex128>,
#endif
      NULL, NULL, NULL, NULL /*
      nm::math::clapack_getri<nm::Rational32>,
      nm::math::clapack_getri<nm::Rational64>,
      nm::math::clapack_getri<nm::Rational128>,
      nm::math::clapack_getri<nm::RubyObject> */
  };

  if (!ttable[NM_DTYPE(a)]) {
    rb_raise(rb_eNotImpError, "this operation not yet implemented for non-BLAS dtypes");
    // FIXME: Once BLAS dtypes are implemented, replace error above with the error below.
    //rb_raise(nm_eDataTypeError, "this matrix operation undefined for integer matrices");
  } else {
    // Call either our version of getri or the LAPACK version.
    ttable[NM_DTYPE(a)](blas_order_sym(order), blas_uplo_sym(uplo), FIX2INT(n), NM_STORAGE_DENSE(a)->elements, FIX2INT(lda));
  }

  return a;
}


/*
 * Call any of the clapack_xlaswp functions as directly as possible.
 *
 * Note that LAPACK's xlaswp functions accept a column-order matrix, but NMatrix uses row-order. Thus, n should be the
 * number of rows and lda should be the number of columns, no matter what it says in the documentation for dlaswp.f.
 */
static VALUE nm_clapack_laswp(VALUE self, VALUE n, VALUE a, VALUE lda, VALUE k1, VALUE k2, VALUE ipiv, VALUE incx) {
  static void (*ttable[nm::NUM_DTYPES])(const int n, void* a, const int lda, const int k1, const int k2, const int* ipiv, const int incx) = {
      nm::math::clapack_laswp<uint8_t>,
      nm::math::clapack_laswp<int8_t>,
      nm::math::clapack_laswp<int16_t>,
      nm::math::clapack_laswp<int32_t>,
      nm::math::clapack_laswp<int64_t>,
      nm::math::clapack_laswp<float>,
      nm::math::clapack_laswp<double>,
//#ifdef HAVE_CLAPACK_H // laswp doesn't actually exist in clapack.h!
//      clapack_claswp, clapack_zlaswp, // call directly, same function signature!
//#else // Especially important for Mac OS, which doesn't seem to include the ATLAS clapack interface.
      nm::math::clapack_laswp<nm::Complex64>,
      nm::math::clapack_laswp<nm::Complex128>,
//#endif
      nm::math::clapack_laswp<nm::Rational32>,
      nm::math::clapack_laswp<nm::Rational64>,
      nm::math::clapack_laswp<nm::Rational128>,
      nm::math::clapack_laswp<nm::RubyObject>
  };

  // Allocate the C version of the pivot index array
  // TODO: Allow for an NVector here also, maybe?
  int* ipiv_;
  if (TYPE(ipiv) != T_ARRAY) {
    rb_raise(rb_eArgError, "ipiv must be of type Array");
  } else {
    ipiv_ = ALLOCA_N(int, RARRAY_LEN(ipiv));
    for (int index = 0; index < RARRAY_LEN(ipiv); ++index) {
      ipiv_[index] = FIX2INT( RARRAY_PTR(ipiv)[index] );
    }
  }

  // Call either our version of laswp or the LAPACK version.
  ttable[NM_DTYPE(a)](FIX2INT(n), NM_STORAGE_DENSE(a)->elements, FIX2INT(lda), FIX2INT(k1), FIX2INT(k2), ipiv_, FIX2INT(incx));

  // a is both returned and modified directly in the argument list.
  return a;
}


/*
 * C accessor for calculating an exact determinant.
 */
void nm_math_det_exact(const int M, const void* elements, const int lda, nm::dtype_t dtype, void* result) {
  NAMED_DTYPE_TEMPLATE_TABLE(ttable, nm::math::det_exact, void, const int M, const void* A_elements, const int lda, void* result_arg);

  ttable[dtype](M, elements, lda, result);
}


/*
 * Transpose an array of elements that represent a row-major dense matrix. Does not allocate anything, only does an memcpy.
 */
void nm_math_transpose_generic(const size_t M, const size_t N, const void* A, const int lda, void* B, const int ldb, size_t element_size) {
  for (size_t i = 0; i < N; ++i) {
    for (size_t j = 0; j < M; ++j) {

      memcpy(reinterpret_cast<char*>(B) + (i*ldb+j)*element_size,
             reinterpret_cast<const char*>(A) + (j*lda+i)*element_size,
             element_size);

    }
  }
}


} // end of extern "C" block<|MERGE_RESOLUTION|>--- conflicted
+++ resolved
@@ -886,7 +886,6 @@
 
   return Qtrue;
 }
-
 static 
 
 inline VALUE gesvd(char *jobu, char *jobvt, 
@@ -904,11 +903,7 @@
     double* VT = reinterpret_cast<double*>(vt);
     double* work = ALLOCA_N(double, lwork);
     int info = 0;
-<<<<<<< HEAD
-    nm::math::clapack_gesvd(jobu, jobvt, &m, &n, 
-=======
     nm::math::lapack_dgesvd(jobu, jobvt, &m, &n, 
->>>>>>> 86bd23a2
         A, &lda, S, U, 
         &ldu, VT, &ldvt, work, &lwork, 
         &info);
@@ -922,10 +917,6 @@
     rb_ary_push(return_array, rb_nmatrix_dense_create(dtype, u_size, m, u, m));
     rb_ary_push(return_array, rb_nmatrix_dense_create(dtype, vt_size, n, vt, n));
     return return_array; */
-<<<<<<< HEAD
-    return INT2FIX(info);
-  } else if (dtype == 5) {
-=======
   } else if (dtype == nm::FLOAT32) {
     float* A = reinterpret_cast<float*>(a);
     float* S = reinterpret_cast<float*>(s);
@@ -966,8 +957,6 @@
         A, &lda, S, U, 
         &ldu, VT, &ldvt, work, &lwork, rwork,
         &info);
-
->>>>>>> 86bd23a2
   } else {
     rb_raise(rb_eNotImpError, "only LAPACK versions implemented thus far");
     return Qnil;
@@ -978,6 +967,7 @@
  * 
  * I'm greatly tempted, and would rather see a wrapped version, which I'm not sure where I should place.
  * For now, I'll keep it here.
+
  *
  * For documentation: http://www.netlib.org/lapack/double/dgesvd.f
  */
@@ -1038,13 +1028,13 @@
     NULL, NULL, NULL, NULL};
   nm::dtype_t dtype = NM_DTYPE(a);
 
-  //void* RWORK, A, S, U, VT, WORK;
+
   if (!ttable[dtype]) {
     rb_raise(nm_eDataTypeError, "This operation is only available for BLAS datatypes");
     return Qfalse;
   } else {
     if (dtype == nm::COMPLEX64 || dtype == nm::COMPLEX128) {
-      // Prep RWORK?
+
     } else if (dtype == nm::FLOAT32 || dtype == nm::FLOAT64) {
       // Nullify RWORK?
     }
