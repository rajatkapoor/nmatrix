# = NMatrix
#
# A linear algebra library for scientific computation in Ruby.
# NMatrix is part of SciRuby.
#
# NMatrix was originally inspired by and derived from NArray, by
# Masahiro Tanaka: http://narray.rubyforge.org
#
# == Copyright Information
#
# SciRuby is Copyright (c) 2010 - 2013, Ruby Science Foundation
# NMatrix is Copyright (c) 2013, Ruby Science Foundation
#
# Please see LICENSE.txt for additional copyright notices.
#
# == Contributing
#
# By contributing source code to SciRuby, you agree to be bound by
# our Contributor Agreement:
#
# * https://github.com/SciRuby/sciruby/wiki/Contributor-Agreement
#
# == extconf.rb
#
# This file checks for ATLAS and other necessary headers, and
# generates a Makefile for compiling NMatrix.

require "mkmf"


# Function derived from NArray's extconf.rb.
def have_type(type, header=nil) #:nodoc:
  printf "checking for %s... ", type
  STDOUT.flush

  src = <<"SRC"
#include <ruby.h>
SRC


  src << <<"SRC" unless header.nil?
#include <#{header}>
SRC

  r = try_link(src + <<"SRC")
  int main() { return 0; }
  int t() { #{type} a; return 0; }
SRC

  unless r
    print "no\n"
    return false
  end

  $defs.push(format("-DHAVE_%s", type.upcase))

  print "yes\n"

  return true
end

# Function derived from NArray's extconf.rb.
def create_conf_h(file) #:nodoc:
  print "creating #{file}\n"
  File.open(file, 'w') do |hfile|
    header_guard = file.upcase.sub(/\s|\./, '_')

    hfile.puts "#ifndef #{header_guard}"
    hfile.puts "#define #{header_guard}"
    hfile.puts

    # FIXME: Find a better way to do this:
    if RUBY_VERSION >= '2.0'
      hfile.puts "#define RUBY_2 1"
    end

    for line in $defs
      line =~ /^-D(.*)/
      hfile.printf "#define %s 1\n", $1
    end

    hfile.puts
    hfile.puts "#endif"
  end
end

if RUBY_VERSION < '1.9'
  raise(NotImplementedError, "Sorry, you need at least Ruby 1.9!")
else
  $INSTALLFILES = [['nmatrix.h', '$(archdir)'], ['nmatrix.hpp', '$(archdir)'], ['nmatrix_config.h', '$(archdir)']]
  if /cygwin|mingw/ =~ RUBY_PLATFORM
    $INSTALLFILES << ['libnmatrix.a', '$(archdir)']
  end
end

if /cygwin|mingw/ =~ RUBY_PLATFORM
  CONFIG["DLDFLAGS"] << " --output-lib libnmatrix.a"
end

$DEBUG = true
$CFLAGS = ["-Wall ",$CFLAGS].join(" ")

$srcs = [
         'nmatrix.cpp',
         'ruby_constants.cpp',

         'data/data.cpp',
         'util/math.cpp',
         'util/sl_list.cpp',
         'util/io.cpp',
         'storage/common.cpp',
         'storage/storage.cpp',
         'storage/dense.cpp',
         'storage/yale.cpp',
         'storage/list.cpp'
        ]
# add smmp in to get generic transp; remove smmp2 to eliminate funcptr transp

# The next line allows the user to supply --with-atlas-dir=/usr/local/atlas,
# --with-atlas-lib or --with-atlas-include and tell the compiler where to look
# for ATLAS. The same for all the others
#
#dir_config("clapack", ["/usr/local/atlas/include"], [])
#
#

# Is g++ having trouble finding your header files?
# Try this:
#   export C_INCLUDE_PATH=/usr/local/atlas/include
#   export CPLUS_INCLUDE_PATH=/usr/local/atlas/include
# (substituting in the path of your cblas.h and clapack.h for the path I used). -- JW 8/27/12


unless have_library("lapack") # && have_header("clapack.h")
  dir_config("lapack", ["/usr/include/atlas"], ["/usr/local/lib", "/usr/local/atlas/lib"])
end

unless have_library("cblas") # && have_header("cblas.h")
  dir_config("cblas", ["/usr/local/atlas/include", "/usr/include/atlas"], ["/usr/local/lib", "/usr/local/atlas/lib"])
end

unless have_library("atlas")
  dir_config("atlas", ["/usr/local/atlas/include", "/usr/include/atlas"], ["/usr/local/atlas/lib", "/usr/local/lib", "/usr/lib"])
end

#find_library("lapack", "clapack_dgetrf")
have_header("clapack.h")
have_header("cblas.h")

have_func("clapack_dgetrf", "clapack.h")
have_func("dgesvd_", "clapack.h")


#find_library("cblas", "cblas_dgemm")
#find_library("atlas", "ATL_dgemmNN")

have_func("cblas_dgemm", "cblas.h")

# Order matters here: ATLAS has to go after LAPACK: http://mail.scipy.org/pipermail/scipy-user/2007-January/010717.html
$libs += " -llapack -lcblas -latlas "

$objs = %w{nmatrix ruby_constants data/data util/io util/math util/sl_list storage/common storage/storage storage/dense storage/yale storage/list}.map { |i| i + ".o" }

#CONFIG['CXX'] = 'clang++'
CONFIG['CXX'] = 'g++'

def find_newer_gplusplus #:nodoc:
  print "checking for apparent GNU g++ binary with C++0x/C++11 support... "
  [9,8,7,6,5,4,3].each do |minor|
    ver = "4.#{minor}"
    gpp = "g++-#{ver}"
    result = `which #{gpp}`
    next if result.empty?
    CONFIG['CXX'] = gpp
    puts ver
    return CONFIG['CXX']
  end
  false
end

def gplusplus_version #:nodoc:
  `LANG="en_US" #{CONFIG['CXX']} -v 2>&1`.lines.to_a.last.match(/gcc\sversion\s(\d\.\d.\d)/).captures.first
end


if CONFIG['CXX'] == 'clang++'
  $CPP_STANDARD = 'c++11'

else
  version = gplusplus_version
  if version < '4.3.0' && CONFIG['CXX'] == 'g++'  # see if we can find a newer G++, unless it's been overridden by user
    if !find_newer_gplusplus
      raise("You need a version of g++ which supports -std=c++0x or -std=c++11. If you're on a Mac and using Homebrew, we recommend using mac-brew-gcc.sh to install a more recent g++.")
    end
    version = gplusplus_version
  end

  if version < '4.7.0'
    $CPP_STANDARD = 'c++0x'
  else
    $CPP_STANDARD = 'c++11'
  end
  puts "using C++ standard... #{$CPP_STANDARD}"
  puts "g++ reports version... " + `#{CONFIG['CXX']} --version|head -n 1|cut -f 3 -d " "`
end

# For release, these next two should both be changed to -O3.
<<<<<<< HEAD
$CFLAGS += " -O0 -g" #" -O0 -g "
# $CFLAGS += " -static -O0 -g "
$CPPFLAGS += " -O0 -std=#{$CPP_STANDARD}" #" -O0 -g -std=#{$CPP_STANDARD} " #-fmax-errors=10 -save-temps
# $CPPFLAGS += " -static -O0 -g -std=#{$CPP_STANDARD} "
=======
#$CFLAGS += " -O3 " #" -O0 -g "
$CFLAGS += " -static -O0 -g "
#$CPPFLAGS += " -O3 -std=#{$CPP_STANDARD} " #" -O0 -g -std=#{$CPP_STANDARD} " #-fmax-errors=10 -save-temps
$CPPFLAGS += " -static -O0 -g -std=#{$CPP_STANDARD} "
>>>>>>> 2a8f41ed

CONFIG['warnflags'].gsub!('-Wshorten-64-to-32', '') # doesn't work except in Mac-patched gcc (4.2)
CONFIG['warnflags'].gsub!('-Wdeclaration-after-statement', '')
CONFIG['warnflags'].gsub!('-Wimplicit-function-declaration', '')

create_conf_h("nmatrix_config.h")
create_makefile("nmatrix")

Dir.mkdir("data") unless Dir.exists?("data")
Dir.mkdir("util") unless Dir.exists?("util")
Dir.mkdir("storage") unless Dir.exists?("storage")

# to clean up object files in subdirectories:
open('Makefile', 'a') do |f|
  f.write <<EOS
CLEANOBJS := $(CLEANOBJS) data/*.#{CONFIG["OBJEXT"]} storage/*.#{CONFIG["OBJEXT"]} util/*.#{CONFIG["OBJEXT"]}
EOS
end<|MERGE_RESOLUTION|>--- conflicted
+++ resolved
@@ -205,17 +205,10 @@
 end
 
 # For release, these next two should both be changed to -O3.
-<<<<<<< HEAD
-$CFLAGS += " -O0 -g" #" -O0 -g "
-# $CFLAGS += " -static -O0 -g "
-$CPPFLAGS += " -O0 -std=#{$CPP_STANDARD}" #" -O0 -g -std=#{$CPP_STANDARD} " #-fmax-errors=10 -save-temps
-# $CPPFLAGS += " -static -O0 -g -std=#{$CPP_STANDARD} "
-=======
 #$CFLAGS += " -O3 " #" -O0 -g "
 $CFLAGS += " -static -O0 -g "
 #$CPPFLAGS += " -O3 -std=#{$CPP_STANDARD} " #" -O0 -g -std=#{$CPP_STANDARD} " #-fmax-errors=10 -save-temps
 $CPPFLAGS += " -static -O0 -g -std=#{$CPP_STANDARD} "
->>>>>>> 2a8f41ed
 
 CONFIG['warnflags'].gsub!('-Wshorten-64-to-32', '') # doesn't work except in Mac-patched gcc (4.2)
 CONFIG['warnflags'].gsub!('-Wdeclaration-after-statement', '')
